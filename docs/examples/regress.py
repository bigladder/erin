import sys
import os
import subprocess
from pathlib import Path
import platform
import csv
import time
import datetime


print("Platform: " + platform.system())
if platform.system() == 'Windows':
    from shutil import which
    DIFF_PROG = 'fc' if which('fc') is not None else 'diff'
    ROOT_DIR = (Path('.') / '..' / '..').absolute()
    BIN_DIR = ROOT_DIR / 'build' / 'bin' / 'Release'
    if not BIN_DIR.exists():
        BIN_DIR = ROOT_DIR / 'build' / 'bin' / 'Debug'
    if not BIN_DIR.exists():
        BIN_DIR = ROOT_DIR / 'out' / 'build' / 'x64-Debug' / 'bin'
    if not BIN_DIR.exists():
        BIN_DIR = ROOT_DIR / 'out' / 'build' / 'x64-Release' / 'bin'
    if not BIN_DIR.exists():
        print("Could not find build directory!")
        sys.exit(1)
    TEST_EXE = BIN_DIR / 'erin_tests.exe'
    RAND_TEST_EXE = BIN_DIR / 'erin_next_random_tests.exe'
    LOOKUP_TABLE_TEST_EXE = BIN_DIR / 'erin_lookup_table_tests.exe'
    CLI_EXE = BIN_DIR / 'erin.exe'
    PERF01_EXE = BIN_DIR / 'erin_next_stress_test.exe'
elif platform.system() == 'Darwin' or platform.system() == 'Linux':
    DIFF_PROG = 'diff'
    BIN_DIR = (Path('.') / '..' / '..' / 'build' / 'bin').absolute()
    TEST_EXE = BIN_DIR / 'erin_tests'
    RAND_TEST_EXE = BIN_DIR / 'erin_next_random_tests'
    LOOKUP_TABLE_TEST_EXE = BIN_DIR / 'erin_lookup_table_tests'
    CLI_EXE = BIN_DIR / 'erin'
    PERF01_EXE = BIN_DIR / 'erin_next_stress_test'
else:
    print(f"Unhandled platform, '{platform.system()}'")
    sys.exit(1)
BIN_DIR = BIN_DIR.resolve()
print(f"BINARY DIR: {BIN_DIR}")
ALL_TESTS = [TEST_EXE, RAND_TEST_EXE, LOOKUP_TABLE_TEST_EXE]


if not TEST_EXE.exists():
    print("Cannot find test executable...")
    sys.exit(1)

if not RAND_TEST_EXE.exists():
    print("Cannot find random test executable...")
    sys.exit(1)

if not LOOKUP_TABLE_TEST_EXE.exists():
    print("Cannot find lookup-table test executable...")
    sys.exit(1)

if not CLI_EXE.exists():
    print("Cannot find command-line interface executable...")
    sys.exit(1)


def run_tests():
    """
    Run the test suite
    """
    for test in ALL_TESTS:
        result = subprocess.run([test], capture_output=True)
        if result.returncode != 0:
            stem = Path(test).stem
            print(f"Test '{stem}' did not pass!")
            print("stdout:\n")
            print(result.stderr.decode())
            print("stdout:\n")
            print(result.stderr.decode())
            sys.exit(1)
        else:
            print(".", end="", sep="", flush=True)
    print("", flush=True)


def smoke_test(example_name, dir=None, timeit=False, print_it=False):
    """
    A smoke test just runs the example and confirms we get a 0 exit code
    """
    cwd = str(Path.cwd().resolve()) if dir is None else dir
    
    out_name = 'out.csv'
    stats_name = 'stats.csv'

    Path(out_name).unlink(missing_ok=True)
    Path(stats_name).unlink(missing_ok=True)
    
    in_name = f"ex{example_name}.toml"
    start_time = time.perf_counter_ns()
    result = subprocess.run([CLI_EXE, "run", f"{in_name}", "-e", f"{out_name}", "-s", f"{stats_name}"], capture_output=True, cwd=cwd)
    end_time = time.perf_counter_ns()
    time_ns = end_time - start_time
    if result.returncode != 0:
        print(f"Error running CLI for example {example_name}")
        print("stdout:\n")
        print(result.stdout.decode())
        print("stderr:\n")
        print(result.stderr.decode())
        sys.exit(1)
    result.time_ns = time_ns
    if print_it:
        print(".", end="", sep="")
    return result


def run_bench(bench_file, example_name, dir=None):
    """
    Run a benchmark test.    
    """
    git_sha = "<no-git-sha-detected>"
    git_sha_result = subprocess.run(["git", "rev-parse", "HEAD"], capture_output=True)
    prog_info = subprocess.run([CLI_EXE, "version"], capture_output=True, text=True)
    is_debug = "Build Type: Debug" in prog_info.stdout
    if git_sha_result.returncode == 0:
        git_sha = git_sha_result.stdout.decode("utf-8").strip()
    now = datetime.datetime.now().isoformat()
    result = smoke_test(example_name, dir)
    with open(bench_file, 'a') as f:
        time_s = result.time_ns / 1_000_000_000.0
        debug_flag = "true" if is_debug else "false"
        print(f"{{\"time\": \"{now}\", \"commit\": \"{git_sha}\", \"debug\": {debug_flag}, \"name\": \"{example_name}\", \"time-s\": {time_s}}}", file=f)


def read_csv(path):
    header = None
    data = {}
    with open(path, newline='') as csvfile:
        rdr = csv.reader(csvfile)
        for row in rdr:
            if header is None:
                header = row
                for col in header:
                    data[col] = []
                continue
            for item, col in zip(row, header):
                data[col].append(item)
    return {"header": header, "data": data}


def compare_csv(original_csv_path, proposed_csv_path):
    """
    Compare CSV files    
    """
    print(f"original: {original_csv_path}")
    print(f"proposed: {proposed_csv_path}")
    orig = read_csv(original_csv_path)
    prop = read_csv(proposed_csv_path)
    # compare headers
    if len(orig["header"]) != len(prop["header"]):
        print("header lengths NOT equal")
        print(f"-- len(original['header']): {len(orig['header'])}")
        print(f"-- len(proposed['header']): {len(prop['header'])}")
    orig_set = set(orig['header'])
    prop_set = set(prop['header'])
    if orig_set != prop_set:
        in_orig_only = orig_set.difference(prop_set)
        in_prop_only = prop_set.difference(orig_set)
        print("in original but not proposed: ")
        print(f"- {','.join(sorted(in_orig_only))}")
        print("in proposed but not original: ")
        print(f"- {','.join(sorted(in_prop_only))}")
    col0_key = orig['header'][0] if len(orig['header']) > 0 else ""
    col1_key = orig['header'][1] if len(orig['header']) > 1 else ""
    def prefix_for(idx):
        items = []
        if col0_key in orig['data'] and col0_key in prop['data']:
            test_a = len(orig['data'][col0_key]) > idx
            test_b = len(prop['data'][col0_key]) > idx
            if test_a and test_b:
                vorig = orig['data'][col0_key][idx]
                vprop = prop['data'][col0_key][idx]
                if vorig == vprop:
                    items.append(vorig)
                else:
                    return ""
            else:
                return ""
        else:
            return ""
        if col1_key in orig['data'] and col1_key in prop['data']:
            test_a = len(orig['data'][col1_key]) > idx
            test_b = len(prop['data'][col1_key]) > idx
            if test_a and test_b:
                vorig = orig['data'][col1_key][idx]
                vprop = prop['data'][col1_key][idx]
                if vorig == vprop:
                    items.append(vorig)
                else:
                    return ""
            else:
                return ""
        else:
            return ""
        return ":".join(items)
    for key in orig["header"]:
        if key not in prop["data"]:
            continue
        orig_xs = orig["data"][key]
        prop_xs = prop["data"][key]
        if len(orig_xs) != len(prop_xs):
            print(f"Length of entries differs for {key}")
            print(f"-- original: {len(orig_xs)}")
            print(f"-- proposed: {len(prop_xs)}")
        for idx, items in enumerate(zip(orig_xs, prop_xs)):
            row_prefix = prefix_for(idx)
            origx, propx = items
            if origx != propx:
                print(f"values differ @ row={idx}; {row_prefix}@{key}")
                print(f"-- original: {origx}")
                print(f"-- proposed: {propx}")


def full_compare_csv(file1_name, file2_name, dir1 = None, dir2 = None):
    cwd1 = str(Path.cwd().resolve()) if dir1 is None else dir1
    cwd2 = str(Path.cwd().resolve()) if dir2 is None else dir2   
    
    file1_name = os.path.join(cwd1, file1_name)
    file2_name = os.path.join(cwd2, file2_name)

    result = subprocess.run(
        [DIFF_PROG, file1_name, file2_name],
        capture_output=True)
    if result.returncode != 0:
        print(f'diff did not compare clean for {file1_name} for {file2_name}')
        print("stdout:\n")
        print(result.stdout.decode())
        print("stderr:\n")
        print(result.stderr.decode())
        print(("=" * 20) + " DETAILED DIFF")
        compare_csv(file1_name, file2_name)
        sys.exit(1)
 

def run_cli(example_name, dir=None, timeit=False, print_it=False):
    """
    Run the CLI for example name and check output diffs
    - example_name: string, "sim01" to test sim01.toml
    """
    _ = smoke_test(example_name, dir, timeit, print_it)

    ref_out_name = f'ex{example_name}-out.csv'
    ref_stats_name = f'ex{example_name}-stats.csv'
    
    out_name = 'out.csv'
    stats_name = 'stats.csv'
    
    full_compare_csv(out_name, ref_out_name, dir1 = dir, dir2 = dir)
    full_compare_csv(stats_name, ref_stats_name, dir1 = dir, dir2 = dir)
        
    print(".", end="", sep="", flush=True)


def run_perf():
    """
    Run performance tests and report timing
    """
    result = subprocess.run(
        [PERF01_EXE],
        capture_output=True)
    if result.returncode != 0:
        print(f"error running performance test {PERF01_EXE}")
        print("stdout:\n")
        print(result.stdout.decode())
        print("stderr:\n")
        print(result.stderr.decode())
    print(result.stdout.decode(), end='')


def pack_csv_cli(example_name, dir=None, timeit=False, print_it=False):
    """
    Pack the loads in example_name and compare to a pre-packed version
    """
    cwd = str(Path.cwd().resolve()) if dir is None else dir
    
    packed_loads_name = 'packed-loads.csv'
    Path(packed_loads_name).unlink(missing_ok=True)
    
    in_name = f"ex{example_name}.toml"
    start_time = time.perf_counter_ns()
    result = subprocess.run([CLI_EXE, "pack-loads", f"{in_name}", "-o", f"{packed_loads_name}"], cwd=cwd)
    end_time = time.perf_counter_ns()
    time_ns = end_time - start_time
    if result.returncode != 0:
        print(f"Error running pack-loads for example {example_name}")
        print("stdout:\n")
        print(result.stdout.decode())
        print("stderr:\n")
        print(result.stderr.decode())
        sys.exit(1)
    result.time_ns = time_ns

    return result


def rename_file(orig_name, new_name, dir1 = None, dir2 = None):
    cwd1 = str(Path.cwd().resolve()) if dir1 is None else dir1
    cwd2 = str(Path.cwd().resolve()) if dir2 is None else dir2  
    """
    Rename file orig_name in dir1 to new_name in dir2
    """
     
    orig_name = os.path.join(cwd1, orig_name)
    new_name = os.path.join(cwd2, new_name)
    Path(new_name).unlink(missing_ok=True)  
       
    os.rename(orig_name, new_name)
 
   
if __name__ == "__main__":
    run_tests()
    print("Passed all unit tests!")
    
    run_cli("01")
    run_cli("02")
    run_cli("03")
    run_cli("04")
    run_cli("05")
    run_cli("06")
    run_cli("07")
    run_cli("08")
    run_cli("09")
    run_cli("10")
    run_cli("11")
    run_cli("12")
    run_cli("13")
    run_cli("14")
    run_cli("15")
    run_cli("16")
    run_cli("17")
    run_cli("18")
    run_cli("19")
    run_cli("20")
    run_cli("21")
    run_cli("22")
    run_cli("23")
    run_cli("24")
    run_cli("25")
    run_cli("26")
    run_cli("27")
    smoke_test("28", print_it=True)
    run_cli("29")
    run_cli("30")
    run_cli("31")
    run_cli("32")
<<<<<<< HEAD
=======
    run_cli("33")
    smoke_test("ft-illinois", dir="ft-illinois", print_it=True)
>>>>>>> daa2fffd
    print("\nPassed all regression tests!")
    
	# Run original (unpacked) and rename/move output
    orig_name = "ft-illinois"
    smoke_test(orig_name, dir=orig_name, print_it=True)
    rename_file("out.csv", f"ex{orig_name}-out.csv", dir1=orig_name, dir2=orig_name)
     
	# Pack and rename packed loads
    packed_name = orig_name + "_packed"
    pack_csv_cli(orig_name, dir=orig_name, timeit=False, print_it=False)
    rename_file("packed-loads.csv", f"ex{packed_name}-loads.csv", dir1=orig_name, dir2=packed_name)
    
	# Run packed and rename output
    smoke_test(packed_name, dir=packed_name, print_it=True) 
    rename_file("out.csv", f"ex{packed_name}-out.csv", dir1=packed_name, dir2=packed_name)
      
	#compare packed<->unpacked outputs
    full_compare_csv(file1_name=f"ex{packed_name}-out.csv", file2_name=f"ex{orig_name}-out.csv", dir1=packed_name, dir2=orig_name)   
    print("\nPassed load-packing test!")
    
    run_perf()
    print("All performance tests run")
    
    bench_dir = (Path(".")/".."/".."/"benchmark").resolve()
    if not bench_dir.exists():
        bench_dir.mkdir(parents=True, exist_ok=True)
    benchfile = (bench_dir / "benchmark.txt").resolve()
    run_bench(benchfile, "ft-illinois", dir="ft-illinois")
    print("Ran all benchmarks")<|MERGE_RESOLUTION|>--- conflicted
+++ resolved
@@ -349,11 +349,7 @@
     run_cli("30")
     run_cli("31")
     run_cli("32")
-<<<<<<< HEAD
-=======
     run_cli("33")
-    smoke_test("ft-illinois", dir="ft-illinois", print_it=True)
->>>>>>> daa2fffd
     print("\nPassed all regression tests!")
     
 	# Run original (unpacked) and rename/move output
