/* Copyright (c) 2020 Big Ladder Software LLC. All rights reserved.
 * See the LICENSE.txt file for additional terms and conditions. */

#include "erin/element.h"
#include "debug_utils.h"
#include <algorithm>
#include <cmath>
#include <set>
#include <string>

namespace ERIN
{
  constexpr bool all_element_debug{false};

  ElementType
  tag_to_element_type(const std::string& tag)
  {
    if (tag == "flow_limits") {
      return ElementType::FlowLimits;
    }
    else if (tag == "flow_meter") {
      return ElementType::FlowMeter;
    }
    else if (tag == "converter") {
      return ElementType::Converter;
    }
    else if (tag == "sink") {
      return ElementType::Sink;
    }
    else if (tag == "mux") {
      return ElementType::Mux;
    }
    else if (tag == "on_off_switch") {
      return ElementType::OnOffSwitch;
    }
    else if (tag == "uncontrolled_source") {
      return ElementType::UncontrolledSource;
    }
    else if (tag == "mover") {
      return ElementType::Mover;
    }
    else if (tag == "source") {
      return ElementType::Source;
    }
    else {
      std::ostringstream oss{};
      oss << "unhandled tag '" << tag << "' for element_type\n";
      throw std::invalid_argument(oss.str());
    }
  }

  std::string
  element_type_to_tag(const ElementType& et)
  {
    switch (et) {
      case ElementType::FlowLimits:
        return std::string{"flow_limits"};
      case ElementType::FlowMeter:
        return std::string{"flow_meter"};
      case ElementType::Converter:
        return std::string{"converter"};
      case ElementType::Sink:
        return std::string{"sink"};
      case ElementType::Mux:
        return std::string{"mux"};
      case ElementType::OnOffSwitch:
        return std::string{"on_off_switch"};
      case ElementType::UncontrolledSource:
        return std::string{"uncontrolled_source"};
      case ElementType::Mover:
        return std::string{"mover"};
      case ElementType::Source:
        return std::string{"source"};
      default:
        {
          std::ostringstream oss{};
          oss << "unhandled ElementType '" << static_cast<int>(et) << "'\n";
          throw std::invalid_argument(oss.str());
        }
    }
  }

  ////////////////////////////////////////////////////////////
  // DefaultFlowWriter
  DefaultFlowWriter::DefaultFlowWriter():
    FlowWriter(),
    recording_started{false},
    is_final{false},
    current_time{0},
    next_id{0},
    current_requests{},
    current_achieved{},
    element_tag_to_id{},
    element_id_to_tag{},
    element_id_to_stream_tag{},
    element_id_to_comp_type{},
    element_id_to_port_role{},
    recording_flags{},
    time_history{},
    request_history{},
    achieved_history{}
  {
  }

  int
  DefaultFlowWriter::register_id(
      const std::string& element_tag,
      const std::string& stream_tag,
      ComponentType comp_type,
      PortRole port_role,
      bool record_history)
  {
    ensure_not_final();
    ensure_not_recording();
    auto element_id = get_next_id();
    ensure_element_tag_is_unique(element_tag);
    current_requests.emplace_back(0.0);
    current_achieved.emplace_back(0.0);
    element_tag_to_id.emplace(std::make_pair(element_tag, element_id));
    element_id_to_tag.emplace(std::make_pair(element_id, element_tag));
    element_id_to_stream_tag.emplace(std::make_pair(element_id, stream_tag));
    element_id_to_comp_type.emplace(std::make_pair(element_id, comp_type));
    element_id_to_port_role.emplace(std::make_pair(element_id, port_role));
    recording_flags.emplace_back(record_history);
    return element_id;
  }

  void
  DefaultFlowWriter::ensure_not_final() const
  {
    if (is_final)
      throw std::runtime_error("invalid operation on a finalized FlowWriter");
  }

  void
  DefaultFlowWriter::ensure_not_recording() const
  {
    if (recording_started)
      throw std::runtime_error("invalid operation on a recording FlowWriter");
  }

  void
  DefaultFlowWriter::ensure_element_tag_is_unique(
      const std::string& element_tag) const
  {
    auto it = element_tag_to_id.find(element_tag);
    if (it != element_tag_to_id.end()) {
      std::ostringstream oss;
      oss << "element_tag '" << element_tag << "' already registered!";
      throw std::invalid_argument(oss.str());
    }
  }

  void
  DefaultFlowWriter::ensure_element_id_is_valid(int element_id) const
  {
    auto num = num_elements();
    if ((element_id >= num) || (element_id < 0)) {
      std::ostringstream oss{};
      oss << "element_id is invalid. "
          << "element_id must be >= 0 and < " << num_elements() << "\n"
          << "and element_id cannot be larger than the number of elements - 1\n"
          << "element_id: " << element_id << "\n";
      throw std::invalid_argument(oss.str());
    }
  }

  RealTimeType
  DefaultFlowWriter::ensure_time_is_valid(RealTimeType time, int element_id) const
  {
    if (time < current_time) {
      std::ostringstream oss{};
      oss << "WARNING!!! unexpected time in flow writer. "
          << "An element's local time may not be in sync with simulation!\n"
          << "element's time: " << time << "\n"
          << "current simulation time: " << current_time << "\n"
          << "element: " << element_id << "\n"
          << "tag: " << element_id_to_tag.at(element_id) << "\n"
          << "Going to update data to be at current time to move forward.";
      return current_time;
    }
    return time;
  }

  void
  DefaultFlowWriter::check_energy_balance() const
  {
    namespace E = ERIN;
    E::FlowValueType source{0.0};
    E::FlowValueType load{0.0};
    E::FlowValueType storage{0.0};
    E::FlowValueType waste{0.0};
    std::size_t num_achieved{achieved_history.size()};
    for (std::size_t id{0}; id < static_cast<std::size_t>(num_elements()); ++id) {
      auto idx{num_achieved - static_cast<std::size_t>(num_elements()) + id};
      const auto& role = element_id_to_port_role.at(static_cast<int>(id));
      const auto& value = achieved_history.at(idx);
      switch (role) {
        case PortRole::LoadInflow:
          load += value;
          break;
        case PortRole::SourceOutflow:
          source += value;
          break;
        case PortRole::StorageInflow:
          storage += value;
          break;
        case PortRole::StorageOutflow:
          storage -= value;
          break;
        case PortRole::WasteInflow:
          waste += value;
          break;
        default:
          break;
      }
    }
    auto diff{source - load - storage - waste};
    if (std::abs(diff) > flow_value_tolerance) {
      std::ostringstream oss{};
      oss << "Energy Unbalanced at " << current_time << "\n"
          << "Source : " << source << "\n"
          << "Load   : " << load << "\n"
          << "Storage: " << storage << "\n"
          << "Waste  : " << waste << "\n";
      std::cout << oss.str();
    }
  }

  void
  DefaultFlowWriter::record_history_and_update_current_time(RealTimeType time)
  {
    namespace E = ERIN;
    if constexpr (E::debug_level >= E::debug_level_high) {
      std::cout << "DefaultFlowWriter::record_history_and_update_current_time(...)\n"
                << "time = " << time << "\n";
    }
    recording_started = true;
    time_history.emplace_back(current_time);
    for (size_type_D i{0}; i < static_cast<size_type_D>(num_elements()); ++i) {
      if (recording_flags[i]) {
        request_history.emplace_back(current_requests[i]);
        achieved_history.emplace_back(current_achieved[i]);
      }
      else {
        std::cout << "WARNING! Element " << i << " not recorded!\n";
        auto idx = static_cast<const int>(i);
        std::cout << "Element " << i << " is " << element_id_to_tag[idx] << "\n";
      }
    }
    if constexpr (E::debug_level >= E::debug_level_high) {
      for (size_type_D i{0}; i < request_history.size(); ++i) {
        auto id{static_cast<const int>(i%num_elements())};
        std::cout << "r[" << i << "]    = " << request_history[i] << "\n"
                  << "a[" << i << "]    = " << achieved_history[i] << "\n"
                  << "tag[" << i << "]  = " << element_id_to_tag[id] << "\n"
                  << "role[" << i << "] = " << port_role_to_tag(element_id_to_port_role[id]) << "\n";
      }
    }
    if constexpr (E::debug_level >= E::debug_level_medium) {
      check_energy_balance();
    }
    current_time = time;
  }

  void
  DefaultFlowWriter::write_data(
      int element_id,
      RealTimeType time,
      FlowValueType requested_flow,
      FlowValueType achieved_flow)
  {
    if constexpr (debug_level >= debug_level_high) {
      std::cout << "DefaultFlowWriter::write_data(...)\n"
                << "element_id     = " << element_id << " ("
                << element_id_to_tag[element_id] << ")\n"
                << "time           = " << time << "\n"
                << "requested_flow = " << requested_flow << "\n"
                << "achieved_flow  = " << achieved_flow << "\n";
    }
    ensure_not_final();
    ensure_element_id_is_valid(element_id);
    time = ensure_time_is_valid(time, element_id);
    if (time > current_time) {
      record_history_and_update_current_time(time);
    }
    current_requests[element_id] = requested_flow;
    current_achieved[element_id] = achieved_flow;
    if constexpr (debug_level >= debug_level_high) {
      using size_type = std::vector<FlowValueType>::size_type;
      for (size_type i{0}; i < current_requests.size(); ++i) {
        if (i == static_cast<size_type>(element_id)) {
          std::cout << "current_requests[*] = " << current_requests[i] << "\n";
          std::cout << "current_achieved[*] = " << current_achieved[i] << "\n";
        }
        else {
          std::cout << "current_requests[" << i << "] = " << current_requests[i] << "\n";
          std::cout << "current_achieved[" << i << "] = " << current_achieved[i] << "\n";
        }
      }
    }
  }

  void
  DefaultFlowWriter::clear_data_on_and_after_time(RealTimeType time)
  {
    std::size_t end_idx{0};
    bool adjust_size{ false };
    for (std::size_t idx{ 0 }; idx < time_history.size(); ++idx) {
      if (time_history[idx] >= time) {
        end_idx = idx;
        adjust_size = true;
        break;
      }
    }
    if (adjust_size) {
      decltype(time_history) new_time_history(end_idx);
      auto offset{static_cast<RealTimeType>(end_idx)};
      std::copy(time_history.begin(), time_history.begin() + offset, new_time_history.begin());
      time_history = new_time_history;
<<<<<<< HEAD
      int num_recorded{
        static_cast<int>(
            std::count_if(
              recording_flags.begin(),
              recording_flags.end(),
              [](bool flag) { return flag;}))
      };
=======
      auto num_recorded{ count_if(
          recording_flags.begin(),
          recording_flags.end(),
          [](const bool& flag){return flag;}) };
>>>>>>> 32ee320e
      decltype(request_history) new_request_history(end_idx * num_recorded);
      decltype(achieved_history) new_achieved_history(end_idx * num_recorded);
      std::copy(request_history.begin(), request_history.begin() + offset * num_recorded, new_request_history.begin());
      std::copy(achieved_history.begin(), achieved_history.begin() + offset * num_recorded, new_achieved_history.begin());
      request_history = new_request_history;
      achieved_history = new_achieved_history;
    }
  }

  void
  DefaultFlowWriter::finalize_at_time(RealTimeType time)
  {
    if constexpr (debug_level >= debug_level_high) {
      std::cout << "DefaultFlowWriter::finalize_at_time(" << time << ")\n";
    }
    is_final = true;
    auto num = num_elements();
    auto num_st = static_cast<size_type_D>(num);
    if (time > current_time) {
      record_history_and_update_current_time(time);
    }
    clear_data_on_and_after_time(time);
    time_history.emplace_back(time);
    for (size_type_D i{0}; i < num_st; ++i) {
      if (recording_flags[i]) {
        request_history.emplace_back(0.0);
        achieved_history.emplace_back(0.0);
      }
    }
    current_requests.clear();
    current_achieved.clear();
    if constexpr (debug_level >= debug_level_high) {
      std::cout << "FINAL HISTORY:\n";
      using size_type = std::vector<FlowValueType>::size_type;
      int N{0};
      for (size_type i{0}; i < recording_flags.size(); ++i) {
        if (recording_flags[i]) {
          N++;
        }
      }
      for (size_type i{0}; i < time_history.size(); ++i) {
        std::cout << "time[" << i << "] = " << time_history[i] << "\n";
        size_type k{0};
        for (size_type j{0}; j < recording_flags.size(); ++j) {
          auto idx = (i * N) + k;
          if (recording_flags[j]) {
            std::cout << "request_history[("
                      << i << " * " << N << ") + " << k << " = " << idx
                      << "] = " << request_history[idx] << "\n";
            std::cout << "achieved_history[("
                      << i << " * " << N << ") + " << k << " = " << idx
                      << "] = " << achieved_history[(i*N)+k] << "\n";
            k++;
          }
          else {
            std::cout << "NOT RECORDING\n"
                      << "i = " << i << "\n"
                      << "N = " << N << "\n"
                      << "k = " << k << "\n"
                      << "idx = " << idx << "\n";
          }
        }
      }
    }
  }

  std::unordered_map<std::string, std::vector<Datum>>
  DefaultFlowWriter::get_results() const
  {
    if constexpr (debug_level >= debug_level_high) {
      std::cout << "DefaultFlowWriter::get_results()\n";
    }
    auto num_elem = num_elements();
    auto num_events = time_history.size();
    std::unordered_map<std::string, std::vector<Datum>> out{};
    for (const auto& tag_id: element_tag_to_id) {
      auto element_tag = tag_id.first;
      auto element_id = tag_id.second;
      std::vector<Datum> data(num_events);
      for (decltype(num_events) i{0}; i < num_events; ++i) {
        auto idx = (i * num_elem) + element_id;
        if constexpr (debug_level >= debug_level_high) {
          std::cout << "... element_id = " << element_id
                    << " (" << element_tag << ")\n"
                    << "... i = " << i << "\n"
                    << "... idx = " << idx << "\n"
                    << "... time = " << time_history[i] << "\n"
                    << "... req = " << request_history[idx] << "\n"
                    << "... ach = " << achieved_history[idx] << "\n";
        }
        data[i] = Datum{
          time_history[i],
          request_history[idx],
          achieved_history[idx]};
      }
      if constexpr (debug_level >= debug_level_high) {
        std::cout << "pulling datums\n"
                  << "num_elem = " << num_elem << "\n"
                  << "num_events = " << num_events << "\n"
                  << "element_tag = " << element_tag << "\n"
                  << "element_id = " << element_id << "\n";
        for (const auto& d : data) {
          std::cout << "- " << d << "\n";
        }
      }
      out[element_tag] = std::move(data);
    }
    return out;
  }

  std::unordered_map<std::string,std::string>
  DefaultFlowWriter::get_stream_ids() const
  {
    std::unordered_map<std::string, std::string> out{};
    for (const auto& pair : element_id_to_tag) {
      const auto& id = pair.first;
      const auto& tag = pair.second;
      auto it = element_id_to_stream_tag.find(id);
      std::string stream{};
      if (it != element_id_to_stream_tag.end())
        stream = it->second;
      else
        throw std::runtime_error(
            "id '" + std::to_string(id) +
            "' not found in element_id_to_stream_tag");
      out.emplace(std::make_pair(tag, stream));
    }
    return out;
  }

  std::unordered_map<std::string,ComponentType>
  DefaultFlowWriter::get_component_types() const
  {
    std::unordered_map<std::string, ComponentType> out{};
    for (const auto& pair : element_id_to_tag) {
      const auto& id = pair.first;
      const auto& tag = pair.second;
      auto it = element_id_to_comp_type.find(id);
      ComponentType type{ComponentType::Informational};
      if (it != element_id_to_comp_type.end()) {
        type = it->second;
      }
      else {
        throw std::runtime_error(
            "element id '" + std::to_string(id) +
            "' not found in element_id_to_comp_type for tag '" + tag + "'");
      }
      out.emplace(std::make_pair(tag, type));
    }
    return out;
  }

  std::unordered_map<std::string, PortRole>
  DefaultFlowWriter::get_port_roles() const
  {
    std::unordered_map<std::string, PortRole> out{};
    for (const auto& pair : element_id_to_tag) {
      const auto& id = pair.first;
      const auto& tag = pair.second;
      auto it = element_id_to_port_role.find(id);
      PortRole role{PortRole::Inflow};
      if (it != element_id_to_port_role.end()) {
        role = it->second;
      }
      else {
        throw std::runtime_error(
            "element id '" + std::to_string(id) +
            "' not found in element_id_to_port_role for tag '" + tag + "'");
      }
      out.emplace(std::make_pair(tag, role));
    }
    return out;
  }

  void
  DefaultFlowWriter::clear()
  {
    recording_started = false;
    is_final = false;
    current_time = 0;
    next_id = 0;
    current_requests.clear();
    current_achieved.clear();
    element_tag_to_id.clear();
    element_id_to_tag.clear();
    element_id_to_stream_tag.clear();
    element_id_to_comp_type.clear();
    recording_flags.clear();
    time_history.clear();
    request_history.clear();
    achieved_history.clear();
  }

  ////////////////////////////////////////////////////////////
  // FlowElement
  constexpr bool flow_element_debug{all_element_debug || false};

  FlowElement::FlowElement(
      std::string id_,
      ComponentType component_type_,
      ElementType element_type_,
      const std::string& st) :
    FlowElement(std::move(id_), component_type_, element_type_, st, st)
  {
  }

  FlowElement::FlowElement(
      std::string id_,
      ComponentType component_type_,
      ElementType element_type_,
      std::string in,
      std::string out):
    adevs::Atomic<PortValue, Time>(),
    id{std::move(id_)},
    time{0,0},
    inflow_type{std::move(in)},
    outflow_type{std::move(out)},
    inflow{0},
    inflow_request{0},
    outflow{0},
    outflow_request{0},
    storeflow{0},
    lossflow{0},
    lossflow_request{0},
    spillage{0},
    lossflow_connected{false},
    report_inflow_request{false},
    report_outflow_achieved{false},
    report_lossflow_achieved{false},
    component_type{component_type_},
    element_type{element_type_}
  {
  }

  void
  FlowElement::delta_int()
  {
    if constexpr (flow_element_debug) {
      std::cout << "FlowElement::delta_int()::" << id << "\n";
    }
    update_on_internal_transition();
    report_inflow_request = false;
    report_outflow_achieved = false;
    report_lossflow_achieved = false;
  }

  void
  FlowElement::delta_ext(Time e, std::vector<PortValue>& xs)
  {
    if constexpr (flow_element_debug) {
      std::cout << "delta_ext::" << id << "::FlowElement\n"
                << "- xs = " << vec_to_string<PortValue>(xs) << "\n";
    }
    time = time + e;
    bool inflow_provided{false};
    bool outflow_provided{false};
    bool lossflow_provided{false};
    FlowValueType the_inflow_achieved{0};
    FlowValueType the_outflow_request{0};
    FlowValueType the_lossflow_request{0};
    for (const auto &x : xs) {
      switch (x.port) {
        case inport_inflow_achieved:
          if constexpr (debug_level >= debug_level_high) {
            std::cout << "... receive<=inport_inflow_achieved\n";
          }
          inflow_provided = true;
          the_inflow_achieved += x.value;
          break;
        case inport_outflow_request:
          if constexpr (debug_level >= debug_level_high) {
            std::cout << "... receive<=inport_outflow_request\n";
          }
          outflow_provided = true;
          the_outflow_request += x.value;
          break;
        default:
          {
            std::ostringstream oss;
            oss << "BadPortError: unhandled port: \"" << x.port << "\"";
            throw std::runtime_error(oss.str());
          }
      }
    }
    run_checks_after_receiving_inputs(
        inflow_provided, the_inflow_achieved,
        outflow_provided, the_outflow_request,
        lossflow_provided, the_lossflow_request);
  }

  void
  FlowElement::run_checks_after_receiving_inputs(
      bool inflow_provided,
      FlowValueType the_inflow_achieved,
      bool outflow_provided,
      FlowValueType the_outflow_request,
      bool lossflow_provided,
      FlowValueType the_lossflow_request)
  {
    if (inflow_provided && !outflow_provided) {
      if (lossflow_provided) {
        if constexpr (debug_level >= debug_level_high) {
          std::cout << "inflow_provided "
                    << "&& !outflow_provided "
                    << "&& lossflow_provided;id=" << get_id() << "\n";
        }
        lossflow_request = the_lossflow_request;
        spillage = 0.0; // reset spillage when request updated
      }
      report_outflow_achieved = true;
      if ((inflow > 0.0) && (the_inflow_achieved > inflow_request)) {
        inflow = inflow_request;
        the_inflow_achieved = inflow_request;
        report_inflow_request = true;
        report_outflow_achieved = false;
      }
      if (the_inflow_achieved < neg_flow_value_tol) {
        std::ostringstream oss;
        oss << "FlowReversalError!!!\n";
        oss << "inflow should never be below 0.0!!!\n";
        throw std::runtime_error(oss.str());
      }
      const FlowState& fs = update_state_for_inflow_achieved(the_inflow_achieved);
      // if 
      // - another element cares to hear about lossflow (lossflow_connected)
      // - AND actual lossflow (fs.get_lossflow()) is different than requested
      //   (lossflow_request)
      // - AND the actual lossflow (fs.get_lossflow()) is different than what
      //   was previously reported (lossflow, the PREVIOUS value)
      // THEN report_lossflow_achieved
      report_lossflow_achieved = (
          lossflow_connected
          && (std::fabs(lossflow_request - fs.get_lossflow()) > flow_value_tolerance)
          && (std::fabs(lossflow - fs.get_lossflow()) > flow_value_tolerance));
      update_state(fs);
      if (lossflow_request < lossflow) {
        spillage = lossflow - lossflow_request;
      }
    }
    else if (outflow_provided) {
      if (lossflow_provided) {
        if constexpr (debug_level >= debug_level_high) {
          std::cout << "outflow_provided "
                    << "&& lossflow_provided;id=" << get_id() << "\n";
        }
        lossflow_request = the_lossflow_request;
        spillage = 0.0;
      }
      report_inflow_request = true;
      outflow_request = the_outflow_request;
      const FlowState fs = update_state_for_outflow_request(outflow_request);
      // update what the inflow_request is based on all outflow_requests
      inflow_request = fs.get_inflow();
      auto diff = std::fabs(fs.get_outflow() - outflow_request);
      if (diff > flow_value_tolerance) {
        report_outflow_achieved = true;
      }
      // if 
      // - another element cares to hear about lossflow (lossflow_connected)
      // - AND actual lossflow (fs.get_lossflow()) is different than requested
      //   (lossflow_request)
      // - AND the actual lossflow (fs.get_lossflow()) is different than what
      //   was previously reported (lossflow, the PREVIOUS value)
      // THEN report_lossflow_achieved
      report_lossflow_achieved = (
          lossflow_connected
          && (std::fabs(lossflow_request - fs.get_lossflow()) > flow_value_tolerance)
          && (std::fabs(lossflow - fs.get_lossflow()) > flow_value_tolerance));
      update_state(fs);
      if (lossflow_request < lossflow) {
        spillage = lossflow - lossflow_request;
      }
      if (outflow > 0.0 && outflow > outflow_request) {
        std::ostringstream oss;
        oss << "AchievedMoreThanRequestedError\n";
        oss << "outflow > 0.0 && outflow > outflow_request\n";
        oss << "outflow: " << outflow << "\n";
        oss << "outflow_request: " << outflow_request << "\n";
        throw std::runtime_error(oss.str());
      }
      if (outflow < neg_flow_value_tol) {
        std::ostringstream oss;
        oss << "FlowReversalError\n";
        oss << "outflow should not be negative\n";
        throw std::runtime_error(oss.str());
      }
    }
    else if (lossflow_provided) {
      if constexpr (debug_level >= debug_level_high) {
        std::cout << "!inflow_provided "
                  << "&& !outflow_provided "
                  << "&& lossflow_provided;id=" << get_id() << "\n";
      }
      // if 
      // - another element cares to hear about lossflow (lossflow_connected)
      // - AND current lossflow request (the_lossflow_request) is different
      //   than previous (lossflow_request)
      // - AND current lossflow request (the_lossflow_request) is different
      //   from what was previously reported (lossflow)
      // THEN report_lossflow_achieved
      report_lossflow_achieved = (
          lossflow_connected
          && (the_lossflow_request != lossflow_request)
          && (the_lossflow_request != lossflow));
      lossflow_request = the_lossflow_request;
      spillage = 0.0;
      if (lossflow_request < lossflow) {
        spillage = lossflow - lossflow_request;
      }
    }
    else {
      std::ostringstream oss;
      oss << "BadPortError: no relevant ports detected...";
      throw std::runtime_error(oss.str());
    }
    if (report_inflow_request || report_outflow_achieved) {
      update_on_external_transition();
      check_flow_invariants();
    }
  }

  void
  FlowElement::update_state(const FlowState& fs)
  {
    inflow = fs.get_inflow();
    outflow = fs.get_outflow();
    storeflow = fs.get_storeflow();
    lossflow = fs.get_lossflow();
  }

  void
  FlowElement::delta_conf(std::vector<PortValue>& xs)
  {
    if constexpr (flow_element_debug) {
      std::cout << "delta_conf::" << id << "::FlowElement\n"
                << "- xs = " << vec_to_string<PortValue>(xs) << "\n";
    }
    auto e = Time{0,0};
    delta_int();
    delta_ext(e, xs);
  }

  Time
  FlowElement::calculate_time_advance()
  {
    return inf;
  }

  Time
  FlowElement::ta()
  {
    if constexpr (flow_element_debug) {
      std::cout << "ta::" << id << "::FlowElement\n"
                << "- dt = ";
    }
    bool flag{report_inflow_request
              || report_outflow_achieved
              || report_lossflow_achieved};
    if (flag) {
      if constexpr (flow_element_debug) {
        std::cout << "0\n";
      }
      return Time{0, 1};
    }
    if constexpr (flow_element_debug) {
      std::cout << "infinity\n";
    }
    return calculate_time_advance();
  }

  void
  FlowElement::output_func(std::vector<PortValue>& ys)
  {
    if (report_inflow_request) {
      ys.emplace_back(
          adevs::port_value<FlowValueType>{outport_inflow_request, inflow});
    }
    if (report_outflow_achieved) {
      ys.emplace_back(
          adevs::port_value<FlowValueType>{outport_outflow_achieved, outflow});
    }
    add_additional_outputs(ys);
    if constexpr (flow_element_debug) {
      std::cout << "output_func::" << id << "::FlowElement\n"
       << "- ys = " << vec_to_string<PortValue>(ys) << "\n";
    }
  }

  void
  FlowElement::add_additional_outputs(std::vector<PortValue>&)
  {
  }

  FlowState
  FlowElement::update_state_for_outflow_request(FlowValueType outflow_) const
  {
    if constexpr (debug_level >= debug_level_high) {
      std::cout << "FlowElement::update_state_for_outflow_request();id=" << id << "\n";
    }
    return FlowState{outflow_, outflow_};
  }

  FlowState
  FlowElement::update_state_for_inflow_achieved(FlowValueType inflow_) const
  {
    if constexpr (debug_level >= debug_level_high) {
      std::cout << "FlowElement::update_state_for_inflow_achieved();id="
                << id << "\n";
    }
    return FlowState{inflow_, inflow_};
  }

  void
  FlowElement::update_on_internal_transition()
  {
    if constexpr (debug_level >= debug_level_high) {
      std::cout << "FlowElement::update_on_internal_transition();id="
                << id << "\n";
    }
  }

  void
  FlowElement::update_on_external_transition()
  {
    if constexpr (debug_level >= debug_level_high) {
      std::cout << "FlowElement::update_on_external_transition();id="
                << id << "\n";
    }
  }

  void
  FlowElement::print_state() const
  {
    print_state("");
  }

  void
  FlowElement::print_state(const std::string& prefix) const
  {
    std::cout << prefix << "id=" << id << "\n"
              << prefix << "time=(" << time.real << ", " << time.logical << ")\n"
              << prefix << "inflow=" << inflow << "\n"
              << prefix << "outflow=" << outflow << "\n"
              << prefix << "storeflow=" << storeflow << "\n"
              << prefix << "lossflow=" << lossflow << "\n"
              << prefix << "report_inflow_request=" << report_inflow_request << "\n"
              << prefix << "report_outflow_achieved=" << report_outflow_achieved << "\n";
  }

  void
  FlowElement::check_flow_invariants() const
  {
    auto diff{inflow - (outflow + storeflow + lossflow)};
    if (std::fabs(diff) > flow_value_tolerance) {
      std::ostringstream oss{};
      oss << "FlowElement ERROR! " << inflow << " != " << outflow << " + "
          << storeflow << " + " << lossflow << "!\n";
      throw std::runtime_error(oss.str());
    }
  }

  ///////////////////////////////////////////////////////////////////
  // FlowLimits
  constexpr bool flow_limits_element_debug{all_element_debug || false};
  constexpr int flow_limits_logical_ta{1};

  FlowLimits::FlowLimits(
      std::string id_,
      ComponentType component_type_,
      const std::string& stream_type_,
      FlowValueType lower_limit,
      FlowValueType upper_limit,
      PortRole port_role_):
    FlowElement(
        std::move(id_),
        component_type_,
        ElementType::FlowLimits,
        stream_type_),
    state{erin::devs::make_flow_limits_state(lower_limit, upper_limit)},
    flow_writer{nullptr},
    element_id{-1},
    record_history{false},
    port_role{port_role_}
  {
  }

  void
  FlowLimits::delta_int()
  {
    if constexpr (flow_limits_element_debug) {
      std::cout << "delta_int::" << get_id() << "::FlowLimits\n"
                << "- s = " << state << "\n";
    }
    state = erin::devs::flow_limits_internal_transition(state);
    if constexpr (flow_limits_element_debug) {
      std::cout << "- s*= " << state << "\n";
    }
    if (flow_writer && record_history && (element_id != -1)) {
      flow_writer->write_data(
          element_id,
          state.time,
          state.outflow_port.get_requested(),
          state.outflow_port.get_achieved());
    }
  }

  void
  FlowLimits::delta_ext(Time dt, std::vector<PortValue>& xs)
  {
    if constexpr (flow_limits_element_debug) {
      std::cout << "delta_ext::" << get_id() << "::FlowLimits\n"
                << "- xs = " << vec_to_string<PortValue>(xs) << "\n"
                << "- s  = " << state << "\n";
    }
    state = erin::devs::flow_limits_external_transition(
        state, dt.real, xs);
    if constexpr (flow_limits_element_debug) {
      std::cout << "- s* = " << state << "\n";
    }
    if (flow_writer && record_history && (element_id != -1)) {
      flow_writer->write_data(
          element_id,
          state.time,
          state.outflow_port.get_requested(),
          state.outflow_port.get_achieved());
    }
  }

  void
  FlowLimits::delta_conf(std::vector<PortValue>& xs)
  {
    if constexpr (flow_limits_element_debug) {
      std::cout << "delta_conf::" << get_id() << "::FlowLimits\n"
                << "- xs = " << vec_to_string<PortValue>(xs) << "\n"
                << "- s = " << state << "\n";
    }
    state = erin::devs::flow_limits_confluent_transition(state, xs);
    if constexpr (flow_limits_element_debug) {
      std::cout << "- s*= " << state << "\n";
    }
    if (flow_writer && record_history && (element_id != -1)) {
      flow_writer->write_data(
          element_id,
          state.time,
          state.outflow_port.get_requested(),
          state.outflow_port.get_achieved());
    }
  }

  Time
  FlowLimits::ta()
  {
    if constexpr (flow_limits_element_debug) {
      std::cout << "ta::" << get_id() << "::FlowLimits\n"
                << "- dt = ";
    }
    auto dt = erin::devs::flow_limits_time_advance(state);
    if (dt == erin::devs::infinity) {
      if constexpr (flow_limits_element_debug) {
        std::cout << "infinity\n";
      }
      return inf;
    }
    if constexpr (flow_limits_element_debug) {
      std::cout << dt << "\n";
    }
    return Time{dt, flow_limits_logical_ta};
  }

  void
  FlowLimits::output_func(std::vector<PortValue>& ys)
  {
    erin::devs::flow_limits_output_function_mutable(state, ys);
    if constexpr (flow_limits_element_debug) {
      std::cout << "output_func::" << get_id() << "::FlowLimits\n"
                << "- ys = " << vec_to_string<PortValue>(ys) << "\n";
    }
  }

  void
  FlowLimits::set_flow_writer(const std::shared_ptr<FlowWriter>& writer)
  {
    flow_writer = writer;
    if (flow_writer && record_history && (element_id == -1)) {
      element_id = flow_writer->register_id(
          get_id(),
          get_outflow_type(),
          get_component_type(),
          port_role,
          record_history);
      flow_writer->write_data(
          element_id,
          state.time,
          state.outflow_port.get_requested(),
          state.outflow_port.get_achieved());
    }
  }

  void
  FlowLimits::set_recording_on()
  {
    record_history = true;
    set_flow_writer(flow_writer);
  }

  ////////////////////////////////////////////////////////////
  // FlowMeter
  constexpr bool flow_meter_element_debug{all_element_debug || false};
  constexpr int flow_meter_logical_ta{1};

  FlowMeter::FlowMeter(
      std::string id,
      ComponentType component_type,
      const std::string& stream_type,
      PortRole port_role_) :
    FlowElement(
        std::move(id),
        component_type,
        ElementType::FlowMeter,
        stream_type),
    flow_writer{nullptr},
    element_id{-1},
    record_history{true},
    port_role{port_role_},
    state{erin::devs::flow_meter_make_state()}
  {
  }

  void
  FlowMeter::set_flow_writer(const std::shared_ptr<FlowWriter>& writer)
  {
    flow_writer = writer;
    log_ports();
  }

  void
  FlowMeter::set_recording_on()
  {
    record_history = true;
    log_ports();
  }

  void
  FlowMeter::log_ports()
  {
    if ((element_id == -1) && flow_writer && record_history) {
      element_id = flow_writer->register_id(
          get_id(),
          get_outflow_type(),
          get_component_type(),
          port_role,
          record_history);
    }
    if ((element_id != -1) && flow_writer) {
      flow_writer->write_data(
          element_id,
          state.time,
          state.port.get_requested(),
          state.port.get_achieved());
    }
  }

  void
  FlowMeter::delta_int()
  {
    if constexpr (flow_meter_element_debug) {
      std::cout << "delta_int::" << get_id() << "::FlowMeter\n"
                << "- s  " << state << "\n";
    }
    state = erin::devs::flow_meter_internal_transition(state);
    if constexpr (flow_meter_element_debug) {
      std::cout << "- s* " << state << "\n";
    }
    log_ports();
  }

  void
  FlowMeter::delta_ext(Time e, std::vector<PortValue>& xs)
  {
    if constexpr (flow_meter_element_debug) {
      std::cout << "delta_ext::" << get_id() << "::FlowMeter\n"
                << "- xs " << vec_to_string<PortValue>(xs) << "\n"
                << "- e  " << e.real << "\n"
                << "- s  " << state << "\n";
    }
    state = erin::devs::flow_meter_external_transition(state, e.real, xs);
    if constexpr (flow_meter_element_debug) {
      std::cout << "- s* " << state << "\n";
    }
    log_ports();
  }

  void
  FlowMeter::delta_conf(std::vector<PortValue>& xs)
  {
    if constexpr (flow_meter_element_debug) {
      std::cout << "delta_conf::" << get_id() << "::FlowMeter\n"
                << "- xs " << vec_to_string<PortValue>(xs) << "\n"
                << "- s  " << state << "\n";
    }
    state = erin::devs::flow_meter_confluent_transition(state, xs);
    if constexpr (flow_meter_element_debug) {
      std::cout << "- s* " << state << "\n";
    }
    log_ports();
  }

  Time
  FlowMeter::ta()
  {
    if constexpr (flow_meter_element_debug) {
      std::cout << "ta::" << get_id() << "::FlowMeter\n"
                << "- s  " << state << "\n"
                << "- dt ";
    }
    auto dt = erin::devs::flow_meter_time_advance(state);
    if (dt == erin::devs::infinity) {
      if constexpr (flow_meter_element_debug) {
        std::cout << "infinity\n";
      }
      return inf;
    }
    if constexpr (flow_meter_element_debug) {
      std::cout << dt << "\n";
    }
    return Time{dt, flow_meter_logical_ta};
  }

  void
  FlowMeter::output_func(std::vector<PortValue>& ys)
  {
    if constexpr (flow_meter_element_debug) {
      std::cout << "output_func::" << get_id() << "::FlowMeter\n"
                << "- s  " << state << "\n";
    }
    erin::devs::flow_meter_output_function_mutable(state, ys);
    if constexpr (flow_meter_element_debug) {
      std::cout << "- ys   " << vec_to_string<PortValue>(ys) << "\n";
    }
    if (ys.size() > 0) {
      log_ports();
    }
  }

  ////////////////////////////////////////////////////////////
  // Converter
  constexpr bool converter_element_debug{all_element_debug || false};
  constexpr int converter_logical_ta{1};

  Converter::Converter(
      std::string id,
      ComponentType component_type,
      std::string input_stream_type,
      std::string output_stream_type,
      std::function<FlowValueType(FlowValueType)> calc_output_from_input,
      std::function<FlowValueType(FlowValueType)> calc_input_from_output,
      std::string lossflow_stream_):
    FlowElement(
        std::move(id),
        component_type,
        ElementType::Converter,
        std::move(input_stream_type),
        std::move(output_stream_type)),
    state{
      erin::devs::make_converter_state(
          calc_output_from_input, calc_input_from_output)},
    output_from_input{std::move(calc_output_from_input)},
    input_from_output{std::move(calc_input_from_output)},
    flow_writer{nullptr},
    inflow_element_id{-1},
    outflow_element_id{-1},
    lossflow_element_id{-1},
    wasteflow_element_id{-1},
    record_history{false},
    record_wasteflow_history{false},
    lossflow_stream{std::move(lossflow_stream_)}
  {
  }

  void
  Converter::delta_int()
  {
    if constexpr (converter_element_debug) {
      std::cout << "delta_int::" << get_id() << "::Converter\n";
      std::cout << "- s = " << state << "\n";
    }
    state = erin::devs::converter_internal_transition(state);
    if constexpr (converter_element_debug) {
      std::cout << "- s*= " << state << "\n";
    }
    log_ports();
  }

  void
  Converter::delta_ext(Time e, std::vector<PortValue>& xs)
  {
    if constexpr (converter_element_debug) {
      std::cout << "delta_ext::" << get_id() << "::Converter\n"
                << "- e  = " << e.real << "\n"
                << "- xs = " << vec_to_string<PortValue>(xs) << "\n"
                << "- s  = " << state << "\n";
    }
    state = erin::devs::converter_external_transition(state, e.real, xs);
    if constexpr (converter_element_debug) {
      std::cout << "- s* = " << state << "\n";
    }
    log_ports();
  }

  void
  Converter::delta_conf(std::vector<PortValue>& xs)
  {
    if constexpr (converter_element_debug) {
      std::cout << "delta_conf::" << get_id() << "::Converter\n"
                << "- xs = " << vec_to_string<PortValue>(xs) << "\n"
                << "- s  = " << state << "\n";
    }
    state = erin::devs::converter_confluent_transition(state, xs);
    if constexpr (converter_element_debug) {
      std::cout << "- s* = " << state << "\n";
    }
    log_ports();
  }

  Time
  Converter::ta()
  {
    if constexpr (converter_element_debug) {
      std::cout << "ta::" << get_id() << "::Converter\n";
    }
    auto dt = erin::devs::converter_time_advance(state);
    if (dt == erin::devs::infinity) {
      if constexpr (converter_element_debug) {
        std::cout << "- dt = infinity\n";
      }
      return inf;
    }
    if constexpr (converter_element_debug) {
      std::cout << "- dt = " << dt << "\n";
    }
    return Time{dt, converter_logical_ta};
  }

  void
  Converter::output_func(std::vector<PortValue>& ys)
  {
    erin::devs::converter_output_function_mutable(state, ys);
    if constexpr (converter_element_debug) {
      std::cout << "output_func::" << get_id() << "::Converter\n"
                << "- ys = " << vec_to_string<PortValue>(ys) << "\n";
    }
  }

  void
  Converter::set_flow_writer(const std::shared_ptr<FlowWriter>& writer)
  {
    if constexpr (debug_level >= debug_level_high) {
      std::cout << "Converter::set_flow_writer(); id = " << get_id() << "\n";
    }
    flow_writer = writer;
    log_ports();
  }

  void
  Converter::set_recording_on()
  {
    if constexpr (debug_level >= debug_level_high) {
      std::cout << "Converter::set_recording_on(); id = " << get_id() << "\n";
    }
    record_history = true;
    log_ports();
  }

  void
  Converter::set_wasteflow_recording_on()
  {
    if constexpr (debug_level >= debug_level_high) {
      std::cout << "Converter::set_wasteflow_recording_on(); id = " << get_id() << "\n";
    }
    record_wasteflow_history = true;
    log_ports();
  }

  void
  Converter::log_ports()
  {
    if constexpr (debug_level >= debug_level_high) {
      std::cout << "Converter::log_ports(); id = " << get_id() << "\n"
                << "flow_writer == nullptr   = " << (flow_writer == nullptr) << "\n"
                << "record_history           = " << record_history << "\n"
                << "record_wasteflow_history = " << record_wasteflow_history << "\n";
    }
    if (flow_writer && (record_history || record_wasteflow_history)) {
      if ((inflow_element_id == -1) && record_history) {
        inflow_element_id = flow_writer->register_id(
            get_id() + "-inflow",
            get_inflow_type(),
            get_component_type(),
            PortRole::Inflow,
            record_history);
      }
      if ((outflow_element_id == -1) && record_history) {
        outflow_element_id = flow_writer->register_id(
            get_id() + "-outflow",
            get_outflow_type(),
            get_component_type(),
            PortRole::Outflow,
            record_history);
      }
      if ((lossflow_element_id == -1) && record_history) {
        lossflow_element_id = flow_writer->register_id(
            get_id() + "-lossflow",
            lossflow_stream,
            get_component_type(),
            PortRole::Outflow,
            record_history);
      }
      if (wasteflow_element_id == -1) {
        wasteflow_element_id = flow_writer->register_id(
            get_id() + "-wasteflow",
            lossflow_stream,
            get_component_type(),
            PortRole::WasteInflow,
            (record_history || record_wasteflow_history));
      }
      if (record_history) {
        flow_writer->write_data(
            inflow_element_id,
            state.time,
            state.inflow_port.get_requested(),
            state.inflow_port.get_achieved());
        flow_writer->write_data(
            outflow_element_id,
            state.time,
            state.outflow_port.get_requested(),
            state.outflow_port.get_achieved());
        flow_writer->write_data(
            lossflow_element_id,
            state.time,
            state.lossflow_port.get_requested(),
            state.lossflow_port.get_achieved());
      }
      if constexpr (debug_level >= debug_level_high) {
        std::cout << "ID = " << get_id() << "-wasteflow\n"
                  << "time = " << state.time << "\n"
                  << "wasteflow-request  = "
                  << state.wasteflow_port.get_requested() << "\n"
                  << "wasteflow-achieved = "
                  << state.wasteflow_port.get_achieved() << "\n";
      }
      flow_writer->write_data(
          wasteflow_element_id,
          state.time,
          state.wasteflow_port.get_requested(),
          state.wasteflow_port.get_achieved());
    }
  }

  ///////////////////////////////////////////////////////////////////
  // Sink
  constexpr bool sink_element_debug{all_element_debug || false};
  constexpr int sink_logical_ta{1};

  Sink::Sink(
      std::string id,
      ComponentType component_type,
      const std::string& st,
      const std::vector<LoadItem>& loads_,
      bool do_checks):
    FlowElement(
        std::move(id),
        component_type,
        ElementType::Sink,
        st),
    data{erin::devs::make_load_data(loads_, do_checks)},
    state{erin::devs::make_load_state()},
    flow_writer{nullptr},
    element_id{-1},
    record_history{false}
  {
  }

  void
  Sink::delta_int()
  {
    if constexpr (sink_element_debug) {
      std::cout << "delta_int::" << get_id() << "::Sink\n"
                << "- s  " << state << "\n"
                << "- d  " << data << "\n";
      std::size_t time_idx{0};
      for (std::size_t idx{0}; idx < data.times.size(); ++idx) {
        if (data.times[idx] > state.time) {
          break;
        }
        time_idx = idx;
      }
      std::cout << "- time_idx: " << time_idx << "\n";
      if ((time_idx > 0) && (static_cast<int>(time_idx) < (data.number_of_loads - 1))) {
        std::cout << "- ts: ["
                  << data.times[time_idx - 1] << ", <<"
                  << data.times[time_idx] << ">>, "
                  << data.times[time_idx + 1] << "]\n"
                  << "- ls: ["
                  << data.load_values[time_idx - 1] << ", <<"
                  << data.load_values[time_idx] << ">>, "
                  << data.load_values[time_idx + 1] << "]\n";
      }
      else if ((time_idx > 0)) {
        std::cout << "- ts: ["
                  << data.times[time_idx - 1] << ", <<"
                  << data.times[time_idx] << ">>]\n"
                  << "- ls: ["
                  << data.load_values[time_idx - 1] << ", <<"
                  << data.load_values[time_idx] << ">>]\n";
      }
      else if (static_cast<int>(time_idx) < (data.number_of_loads - 1)) {
        std::cout << "- ts: [<<" << data.times[time_idx] << ">>, "
                  << data.times[time_idx + 1] << "]\n"
                  << "- ls: [<<" << data.load_values[time_idx] << ">>, "
                  << data.load_values[time_idx + 1] << "]\n";
      }
    }
    state = erin::devs::load_internal_transition(data, state);
    if constexpr (sink_element_debug) {
      std::cout << "- s* " << state << "\n";
    }
    log_ports();
  }

  void
  Sink::delta_ext(Time e, std::vector<PortValue>& xs)
  {
    if constexpr (sink_element_debug) {
      std::cout << "delta_ext::" << get_id() << "::Sink\n"
                << "- xs = " << vec_to_string<PortValue>(xs) << "\n"
                << "- s  = " << state << "\n";
    }
    state = erin::devs::load_external_transition(state, e.real, xs);
    if constexpr (sink_element_debug) {
      std::cout << "- s* = " << state << "\n"; 
    }
    log_ports();
  }

  void
  Sink::delta_conf(std::vector<PortValue>& xs)
  {
    if constexpr (sink_element_debug) {
      std::cout << "delta_conf::" << get_id() << "::Sink\n"
                << "- xs = " << vec_to_string<PortValue>(xs) << "\n" 
                << "- s  = " << state << "\n"; 
    }
    state = erin::devs::load_confluent_transition(data, state, xs);
    if constexpr (sink_element_debug) {
      std::cout << "- s* = " << state << "\n"; 
    }
    log_ports();
  }

  Time
  Sink::ta()
  {
    if constexpr (sink_element_debug) {
      std::cout << "ta::" << get_id() << "::Sink\n"
                << "- dt = ";
    }
    auto dt = erin::devs::load_time_advance(data, state);
    if (dt == erin::devs::infinity) {
      if constexpr (sink_element_debug) {
        std::cout << "infinity\n"; 
      }
      return inf;
    }
    if constexpr (sink_element_debug) {
      std::cout << dt << "\n";
    }
    return Time{dt, sink_logical_ta};
  }

  void
  Sink::output_func(std::vector<PortValue>& ys)
  {
    erin::devs::load_output_function_mutable(data, state, ys);
    if constexpr (sink_element_debug) {
      std::cout << "output_func::" << get_id() << "::Sink\n"
                << "- ys = " << vec_to_string<PortValue>(ys) << "\n";
    }
  }

  void
  Sink::set_flow_writer(const std::shared_ptr<FlowWriter>& writer)
  {
    flow_writer = writer;
    if (flow_writer && record_history && (element_id == -1)) {
      element_id = flow_writer->register_id(
          get_id(),
          get_outflow_type(),
          get_component_type(),
          PortRole::LoadInflow,
          record_history);
    }
    log_ports();
  }

  void
  Sink::set_recording_on()
  {
    record_history = true;
    set_flow_writer(flow_writer);
  }

  void
  Sink::log_ports()
  {
    if (flow_writer && record_history && (element_id != -1)) {
      flow_writer->write_data(
          element_id,
          state.time,
          state.inflow_port.get_requested(),
          state.inflow_port.get_achieved());
    }
  }

  ////////////////////////////////////////////////////////////
  // Mux
  constexpr bool mux_element_debug{all_element_debug || false};
  constexpr int mux_logical_ta{1};

  Mux::Mux(
      std::string id,
      ComponentType ct,
      const std::string& st,
      int num_inflows_,
      int num_outflows_,
      MuxerDispatchStrategy outflow_strategy_):
    FlowElement(
        std::move(id),
        ct,
        ElementType::Mux,
        st),
    state{erin::devs::make_mux_state(
        num_inflows_,
        num_outflows_,
        outflow_strategy_)},
    flow_writer{nullptr},
    outflow_element_ids{},
    inflow_element_ids{},
    record_history{false}
  {
  }

  void
  Mux::delta_int()
  {
    if constexpr (mux_element_debug) {
      std::cout << "delta_int::" << get_id() << "::Mux\n"
                << "- s  = " << state << "\n";
    }
    state = erin::devs::mux_internal_transition(state);
    if constexpr (mux_element_debug) {
      std::cout << "- s* = " << state << "\n";
    }
    log_ports();
  }

  void
  Mux::delta_ext(Time e, std::vector<PortValue>& xs)
  {
    if constexpr (mux_element_debug) {
      std::cout << "delta_ext::" << get_id() << "::Mux\n"
                << "- xs = " << vec_to_string<PortValue>(xs) << "\n"
                << "- s  = " << state << "\n";
    }
    state = erin::devs::mux_external_transition(state, e.real, xs);
    if constexpr (mux_element_debug) {
      std::cout << "- s* = " << state << "\n";
    }
    log_ports();
  }

  void
  Mux::delta_conf(std::vector<PortValue>& xs)
  {
    if constexpr (mux_element_debug) {
      std::cout << "delta_conf::" << get_id() << "::Mux\n"
                << "- xs = " << vec_to_string<PortValue>(xs) << "\n"
                << "- s  = " << state << "\n";
    }
    state = erin::devs::mux_confluent_transition(state, xs);
    if constexpr (mux_element_debug) {
      std::cout << "- s* = " << state << "\n";
    }
    log_ports();
  }

  Time
  Mux::ta()
  {
    if constexpr (mux_element_debug) {
      std::cout << "ta::" << get_id() << "::Mux\n"
                << "- dt = ";
    }
    auto dt = erin::devs::mux_time_advance(state);
    if (dt == erin::devs::infinity) {
      if constexpr (mux_element_debug) {
        std::cout << "infinity\n";
      }
      return inf;
    }
    if constexpr (mux_element_debug) {
      std::cout << dt << "\n";
    }
    return Time{dt, mux_logical_ta};
  }

  void
  Mux::output_func(std::vector<PortValue>& ys)
  {
    erin::devs::mux_output_function_mutable(state, ys);
    if constexpr (mux_element_debug) {
      std::cout << "output_func::" << get_id() << "::Mux\n"
                << "- ys = " << vec_to_string<PortValue>(ys) << "\n";
    }
  }

  void
  Mux::set_flow_writer(const std::shared_ptr<FlowWriter>& writer)
  {
    flow_writer = writer;
    log_ports();
  }

  void
  Mux::set_recording_on()
  {
    record_history = true;
    log_ports();
  }

  void
  Mux::log_ports()
  {
    using size_type = std::vector<int>::size_type;
    auto ni = static_cast<size_type>(state.num_inflows);
    auto no = static_cast<size_type>(state.num_outflows);
    if (flow_writer && record_history) {
      if (ni != inflow_element_ids.size()) {
        auto the_id = get_id();
        for (size_type i{0}; i < ni; ++i) {
          inflow_element_ids.emplace_back(
              flow_writer->register_id(
                the_id + "-inflow(" + std::to_string(i) + ")",
                get_inflow_type(),
                get_component_type(),
                PortRole::Inflow,
                record_history));
        }
      }
      if (no != outflow_element_ids.size()) {
        auto the_id = get_id();
        for (size_type i{0}; i < no; ++i) {
          outflow_element_ids.emplace_back(
              flow_writer->register_id(
                the_id + "-outflow(" + std::to_string(i) + ")",
                get_outflow_type(),
                get_component_type(),
                PortRole::Outflow,
                record_history));
        }
      }
      for (size_type i{0}; i < outflow_element_ids.size(); ++i) {
        const auto& op = state.outflow_ports[i];
        flow_writer->write_data(
            outflow_element_ids[i],
            state.time,
            op.get_requested(),
            op.get_achieved());
      }
      for (size_type i{0}; i < inflow_element_ids.size(); ++i) {
        const auto& ip = state.inflow_ports[i];
        flow_writer->write_data(
            inflow_element_ids[i],
            state.time,
            ip.get_requested(),
            ip.get_achieved());
      }
    }
  }

  ////////////////////////////////////////////////////////////
  // Storage
  constexpr bool storage_element_debug{all_element_debug || false};
  constexpr int storage_logical_ta{1};

  Storage::Storage(
      std::string id,
      ComponentType ct,
      const std::string& st,
      FlowValueType capacity,
      FlowValueType max_charge_rate):
    FlowElement(
        std::move(id),
        ct,
        ElementType::Store,
        st),
    data{erin::devs::storage_make_data(capacity, max_charge_rate)},
    state{erin::devs::storage_make_state(data)},
    flow_writer{nullptr},
    record_history{false},
    record_storeflow_and_discharge{false},
    inflow_element_id{-1},
    outflow_element_id{-1},
    storeflow_element_id{-1},
    discharge_element_id{-1}
  {
  }

  void
  Storage::delta_int()
  {
    if constexpr (storage_element_debug) {
      std::cout << "delta_int::" << get_id() << "::Storage\n"
                << "- d  = " << data << "\n"
                << "- s  = {:t " << state.time
                << " :soc " << state.soc
                << " :report-inflow-request? " << state.report_inflow_request
                << " :report-outflow-achieved? " << state.report_outflow_achieved << "\n"
                << "        :inflow-port " << state.inflow_port << "\n"
                << "        :outflow-port " << state.outflow_port << "}\n";
    }
    state = erin::devs::storage_internal_transition(data, state);
    if constexpr (storage_element_debug) {
      std::cout << "- s* = {:t " << state.time
                << " :soc " << state.soc
                << " :report-inflow-request? " << state.report_inflow_request
                << " :report-outflow-achieved? " << state.report_outflow_achieved << "\n"
                << "        :inflow-port " << state.inflow_port << "\n"
                << "        :outflow-port " << state.outflow_port << "}\n";
    }
    log_ports();
  }

  void
  Storage::delta_ext(Time e, std::vector<PortValue>& xs)
  {
    if constexpr (storage_element_debug) {
      std::cout << "delta_ext::" << get_id() << "::Storage\n"
                << "- dt = " << e.real << "\n"
                << "- xs = " << vec_to_string<PortValue>(xs) << "\n"
                << "- s  = " << state << "\n";
    }
    state = erin::devs::storage_external_transition(data, state, e.real, xs);
    if constexpr (storage_element_debug) {
      std::cout << "- s* = " << state << "\n";
    }
    log_ports();
  }

  void
  Storage::delta_conf(std::vector<PortValue>& xs)
  {
    if constexpr (storage_element_debug) {
      std::cout << "delta_conf::" << get_id() << "::Storage\n"
                << "- xs = " << vec_to_string<PortValue>(xs) << "\n"
                << "- s  = " << state << "\n";
    }
    state = erin::devs::storage_confluent_transition(data, state, xs);
    if constexpr (storage_element_debug) {
      std::cout << "- s* = " << state << "\n";
    }
    log_ports();
  }

  Time
  Storage::ta()
  {
    if constexpr (storage_element_debug) {
      std::cout << "ta::" << get_id() << "::Storage\n"
                << "- dt = ";
    }
    auto dt = erin::devs::storage_time_advance(data, state);
    if (dt == erin::devs::infinity) {
      if constexpr (storage_element_debug) {
        std::cout << "infinity\n";
      }
      return inf;
    }
    if constexpr (storage_element_debug) {
      std::cout << dt << "\n";
    }
    return Time{dt, storage_logical_ta};
  }

  void
  Storage::output_func(std::vector<PortValue>& ys)
  {
    erin::devs::storage_output_function_mutable(data, state, ys);
    if constexpr (storage_element_debug) {
      std::cout << "output_func::" << get_id() << "::Storage\n"
                << "- ys = " << vec_to_string<PortValue>(ys) << "\n";
    }
  }

  void
  Storage::set_flow_writer(const std::shared_ptr<FlowWriter>& writer)
  {
    flow_writer = writer;
    log_ports();
    if constexpr (debug_level >= debug_level_high) {
      std::cout << "set_flow_writer()::" << get_id() << "::Storage\n";
      std::cout << "record_history = " << record_history << "\n";
      std::cout << "flow_writer == nullptr: " << (flow_writer == nullptr) << "\n";
      std::cout << "inflow_element_id = " << inflow_element_id << "\n";
      std::cout << "outflow_element_id = " << outflow_element_id << "\n";
      std::cout << "state = " << state << "\n";
    }
  }

  void
  Storage::set_recording_on()
  {
    record_history = true;
    log_ports();
    if constexpr (debug_level >= debug_level_high) {
      std::cout << "set_recording_on()::" << get_id() << "::Storage\n";
      std::cout << "data = " << data << "\n";
      std::cout << "state = " << state << "\n";
      std::cout << "flow_writer == nullptr: " << (flow_writer == nullptr) << "\n";
      std::cout << "record_history = " << record_history << "\n";
      std::cout << "inflow_element_id = " << inflow_element_id << "\n";
      std::cout << "outflow_element_id = " << outflow_element_id << "\n";
      std::cout << "storeflow_element_id = " << storeflow_element_id << "\n";
      std::cout << "discharge_element_id = " << discharge_element_id << "\n";
    }
  }

  void
  Storage::set_storeflow_discharge_recording_on()
  {
    record_storeflow_and_discharge = true;
    log_ports();
  }

  void
  Storage::log_ports()
  {
    if constexpr (debug_level >= debug_level_high) {
      std::cout << "log_ports()::" << get_id() << "::Storage\n";
      std::cout << "data = " << data << "\n";
      std::cout << "state = " << state << "\n";
      std::cout << "record_history = " << record_history << "\n";
      std::cout << "inflow_element_id = " << inflow_element_id << "\n";
      std::cout << "outflow_element_id = " << outflow_element_id << "\n";
      std::cout << "storeflow_element_id = " << storeflow_element_id << "\n";
      std::cout << "discharge_element_id = " << discharge_element_id << "\n";
    }
    if (flow_writer && (record_history || record_storeflow_and_discharge)) {
      if (record_history) {
        if (inflow_element_id == -1) {
          inflow_element_id = flow_writer->register_id(
              get_id() + "-inflow",
              get_inflow_type(),
              get_component_type(),
              PortRole::Inflow,
              true);
        }
        if (outflow_element_id == -1) {
          outflow_element_id = flow_writer->register_id(
              get_id() + "-outflow",
              get_outflow_type(),
              get_component_type(),
              PortRole::Outflow,
              true);
        }
      }
      if (storeflow_element_id == -1) {
        storeflow_element_id = flow_writer->register_id(
            get_id() + "-storeflow",
            get_outflow_type(),
            get_component_type(),
            PortRole::StorageInflow,
            true);
      }
      if (discharge_element_id == -1) {
        discharge_element_id = flow_writer->register_id(
            get_id() + "-discharge",
            get_outflow_type(),
            get_component_type(),
            PortRole::StorageOutflow,
            true);
      }
      if (record_history) {
        flow_writer->write_data(
            inflow_element_id,
            state.time,
            state.inflow_port.get_requested(),
            state.inflow_port.get_achieved());
        flow_writer->write_data(
            outflow_element_id,
            state.time,
            state.outflow_port.get_requested(),
            state.outflow_port.get_achieved());
      }
      auto storeflow_requested{
        state.inflow_port.get_requested()
        - state.outflow_port.get_requested()};
      auto storeflow_achieved{
        state.inflow_port.get_achieved()
        - state.outflow_port.get_achieved()};
      flow_writer->write_data(
          storeflow_element_id,
          state.time,
          storeflow_requested >= 0.0 ? storeflow_requested : 0.0,
          storeflow_achieved >= 0.0 ? storeflow_achieved : 0.0);
      flow_writer->write_data(
          discharge_element_id,
          state.time,
          storeflow_requested < 0.0 ? (-1.0 * storeflow_requested) : 0.0,
          storeflow_achieved < 0.0 ? (-1.0 * storeflow_achieved) : 0.0);
    }
  }

  ////////////////////////////////////////////////////////////
  // OnOffSwitch
  constexpr bool on_off_switch_element_debug{all_element_debug || false};
  constexpr int on_off_switch_logical_ta{1};

  OnOffSwitch::OnOffSwitch(
      std::string id,
      ComponentType component_type,
      const std::string& stream_type,
      const std::vector<TimeState>& schedule,
      PortRole port_role_):
    FlowElement(
        std::move(id),
        component_type,
        ElementType::OnOffSwitch,
        stream_type),
    data{erin::devs::make_on_off_switch_data(schedule)},
    state{erin::devs::make_on_off_switch_state(data)},
    flow_writer{nullptr},
    record_history{false},
    element_id{-1},
    port_role{port_role_}
  {
  }

  void
  OnOffSwitch::delta_int()
  {
    if constexpr (on_off_switch_element_debug) {
      std::cout << "delta_int::" << get_id() << "::OnOffSwitch\n"
                << "- s  = " << state << "\n";
    }
    state = erin::devs::on_off_switch_internal_transition(data, state);
    if constexpr (on_off_switch_element_debug) {
      std::cout << "- s* = " << state << "\n";
    }
    log_ports();
  }

  void
  OnOffSwitch::delta_ext(Time e, std::vector<PortValue>& xs)
  {
    if constexpr (on_off_switch_element_debug) {
      std::cout << "delta_ext::" << get_id() << "::OnOffSwitch\n"
                << "- xs = " << vec_to_string<PortValue>(xs) << "\n"
                << "- s  = " << state << "\n";
    }
    state = erin::devs::on_off_switch_external_transition(state, e.real, xs);
    if constexpr (on_off_switch_element_debug) {
      std::cout << "- s* = " << state << "\n";
    }
    log_ports();
  }

  void
  OnOffSwitch::delta_conf(std::vector<PortValue>& xs)
  {
    if constexpr (on_off_switch_element_debug) {
      std::cout << "delta_conf::" << get_id() << "::OnOffSwitch\n"
                << "- xs = " << vec_to_string<PortValue>(xs) << "\n"
                << "- s  = " << state << "\n";
    }
    state = erin::devs::on_off_switch_confluent_transition(data, state, xs);
    if constexpr (on_off_switch_element_debug) {
      std::cout << "- s* = " << state << "\n";
    }
    log_ports();
  }

  Time
  OnOffSwitch::ta()
  {
    if constexpr (on_off_switch_element_debug) {
      std::cout << "ta::" << get_id() << "::OnOffSwitch\n"
                << "- dt = ";
    }
    auto dt = erin::devs::on_off_switch_time_advance(data, state);
    if (dt == erin::devs::infinity) {
      if constexpr (on_off_switch_element_debug) {
        std::cout << "infinity\n";
      }
      return inf; 
    }
    if constexpr (on_off_switch_element_debug) {
      std::cout << dt << "\n";
    }
    return Time{dt, on_off_switch_logical_ta};
  }

  void
  OnOffSwitch::output_func(std::vector<PortValue>& ys)
  {
    erin::devs::on_off_switch_output_function_mutable(data, state, ys);
    if constexpr (on_off_switch_element_debug) {
      std::cout << "output_func::" << get_id() << "::OnOffSwitch\n"
                << "- ys = " << vec_to_string<PortValue>(ys) << "\n";
    }
  }

  void
  OnOffSwitch::set_flow_writer(const std::shared_ptr<FlowWriter>& writer)
  {
    flow_writer = writer;
    log_ports();
  }

  void
  OnOffSwitch::set_recording_on()
  {
    record_history = true;
    log_ports();
  }

  void
  OnOffSwitch::log_ports()
  {
    if constexpr (debug_level >= debug_level_high) {
      std::cout << "log_ports::" << get_id() << "::OnOffSwitch\n";
      std::cout << "flow_writer == nullptr = " << (flow_writer == nullptr) << "\n";
      std::cout << "record_history = " << record_history << "\n";
    }
    if (flow_writer && record_history) {
      if (element_id == -1) {
        element_id = flow_writer->register_id(
            get_id(),
            get_inflow_type(),
            get_component_type(),
            port_role,
            record_history);
      }
      if constexpr (debug_level >= debug_level_high) {
        std::cout << "elementid= " << element_id << "\n"
                  << "time     = " << state.time << "\n"
                  << "request  = " << state.outflow_port.get_requested() << "\n"
                  << "achieved = " << state.outflow_port.get_achieved() << "\n";
      }
      flow_writer->write_data(
          element_id,
          state.time,
          state.outflow_port.get_requested(),
          state.outflow_port.get_achieved());
    }
  }

  ////////////////////////////////////////////////////////////
  // UncontrolledSource
  constexpr bool uncontrolled_source_element_debug{all_element_debug || false};
  constexpr int uncontrolled_source_logical_ta{1};

  UncontrolledSource::UncontrolledSource(
      std::string id,
      ComponentType component_type,
      const std::string& stream_type,
      const std::vector<LoadItem>& profile):
    FlowElement(
        std::move(id),
        component_type,
        ElementType::UncontrolledSource,
        stream_type),
    data{erin::devs::make_uncontrolled_source_data(profile)},
    state{erin::devs::make_uncontrolled_source_state()},
    flow_writer{nullptr},
    element_id{-1},
    inflow_element_id{-1},
    lossflow_element_id{-1},
    record_history{false}
  {
  }

  void
  UncontrolledSource::delta_int()
  {
    if constexpr (uncontrolled_source_element_debug) {
      std::cout << "delta_int::" << get_id() << "::UncontrolledSource\n"
                << "- s  = " << state << "\n";
    }
    state = erin::devs::uncontrolled_src_internal_transition(data, state);
    if constexpr (uncontrolled_source_element_debug) {
      std::cout << "- s* = " << state << "\n";
    }
    log_ports();
  }

  void
  UncontrolledSource::delta_ext(Time e, std::vector<PortValue>& xs)
  {
    if constexpr (uncontrolled_source_element_debug) {
      std::cout << "delta_ext::" << get_id() << "::UncontrolledSource\n"
                << "- xs = " << vec_to_string<PortValue>(xs) << "\n"
                << "- s  = " << state << "\n";
    }
    state = erin::devs::uncontrolled_src_external_transition(
        data, state, e.real, xs);
    if constexpr (uncontrolled_source_element_debug) {
      std::cout << "- s* = " << state << "\n";
    }
    log_ports();
  }

  void
  UncontrolledSource::delta_conf(std::vector<PortValue>& xs)
  {
    if constexpr (uncontrolled_source_element_debug) {
      std::cout << "delta_conf::" << get_id() << "::UncontrolledSource\n"
                << "- xs = " << vec_to_string<PortValue>(xs) << "\n"
                << "- s  = " << state << "\n";
    }
    state = erin::devs::uncontrolled_src_confluent_transition(
        data, state, xs);
    if constexpr (uncontrolled_source_element_debug) {
      std::cout << "- s* = " << state << "\n";
    }
    log_ports();
  }

  Time
  UncontrolledSource::ta()
  {
    if constexpr (uncontrolled_source_element_debug) {
      std::cout << "ta::" << get_id() << "::UncontrolledSource\n"
                << "- dt = ";
    }
    auto dt = erin::devs::uncontrolled_src_time_advance(data, state);
    if (dt == erin::devs::infinity) {
      if constexpr (uncontrolled_source_element_debug) {
        std::cout << "infinity\n";
      }
      return inf;
    }
    if constexpr (uncontrolled_source_element_debug) {
      std::cout << dt << "\n";
    }
    return Time{dt, uncontrolled_source_logical_ta};
  }

  void
  UncontrolledSource::output_func(std::vector<PortValue>& ys)
  {
    erin::devs::uncontrolled_src_output_function_mutable(data, state, ys);
    if constexpr (uncontrolled_source_element_debug) {
      std::cout << "output_func::" << get_id() << "::UncontrolledSource\n"
                << "- ys = " << vec_to_string<PortValue>(ys) << "\n";
    }
    if (ys.size() > 0) {
      log_ports();
    }
  }

  void
  UncontrolledSource::log_ports()
  {
    if (flow_writer && record_history) {
      if (element_id == -1) {
        element_id = flow_writer->register_id(
            get_id() + "-outflow",
            get_outflow_type(),
            get_component_type(),
            PortRole::Outflow,
            record_history);
      }
      if (inflow_element_id == -1) {
        inflow_element_id = flow_writer->register_id(
            get_id() + "-inflow",
            get_inflow_type(),
            get_component_type(),
            PortRole::SourceOutflow,
            record_history);
      }
      if (lossflow_element_id == -1) {
        // TODO: this should be -wasteflow
        lossflow_element_id = flow_writer->register_id(
            get_id() + "-lossflow",
            get_outflow_type(),
            get_component_type(),
            PortRole::WasteInflow,
            record_history);
      }
      flow_writer->write_data(
          element_id,
          state.time,
          state.outflow_port.get_requested(),
          state.outflow_port.get_achieved());
      flow_writer->write_data(
          inflow_element_id,
          state.time,
          state.inflow_port.get_requested(),
          state.inflow_port.get_achieved());
      flow_writer->write_data(
          lossflow_element_id,
          state.time,
          state.spill_port.get_requested(),
          state.spill_port.get_achieved());
    }
  }

  void
  UncontrolledSource::set_flow_writer(const std::shared_ptr<FlowWriter>& writer)
  {
    flow_writer = writer;
    log_ports();
  }

  void
  UncontrolledSource::set_recording_on()
  {
    record_history = true;
    log_ports();
  }

  ////////////////////////////////////////////////////////////
  // Mover
  constexpr bool mover_element_debug{all_element_debug || false};
  constexpr int mover_logical_ta{1};

  Mover::Mover(
      std::string id,
      ComponentType component_type,
      const std::string& inflow0_,
      const std::string& inflow1_,
      const std::string& outflow,
      FlowValueType COP):
    FlowElement(
        std::move(id),
        component_type,
        ElementType::Mover,
        inflow0_,
        outflow),
    inflow0{inflow0_},
    inflow1{inflow1_},
    data{erin::devs::make_mover_data(COP)},
    state{erin::devs::make_mover_state()},
    flow_writer{nullptr},
    inflow0_element_id{-1},
    inflow1_element_id{-1},
    outflow_element_id{-1},
    record_history{false}
  {
  }

  void
  Mover::delta_int()
  {
    if constexpr (mover_element_debug) {
      std::cout << "delta_int::" << get_id() << "::Mover\n"
                << "- s  = " << state << "\n";
    }
    state = erin::devs::mover_internal_transition(data, state);
    if constexpr (mover_element_debug) {
      std::cout << "- s* = " << state << "\n";
    }
    log_ports();
  }

  void
  Mover::delta_ext(Time e, std::vector<PortValue>& xs)
  {
    if constexpr (mover_element_debug) {
      std::cout << "delta_ext::" << get_id() << "::Mover\n"
                << "- e  = " << e.real << "\n"
                << "- xs = " << vec_to_string<PortValue>(xs) << "\n"
                << "- s  = " << state << "\n";
    }
    state = erin::devs::mover_external_transition(data, state, e.real, xs);
    if constexpr (mover_element_debug) {
      std::cout << "- s* = " << state << "\n";
    }
    log_ports();
  }

  void
  Mover::delta_conf(std::vector<PortValue>& xs)
  {
    if constexpr (mover_element_debug) {
      std::cout << "delta_conf::" << get_id() << "::Mover\n"
                << "- xs = " << vec_to_string<PortValue>(xs) << "\n"
                << "- s  = " << state << "\n";
    }
    state = erin::devs::mover_confluent_transition(data, state, xs);
    if constexpr (mover_element_debug) {
      std::cout << "- s* = " << state << "\n";
    }
    log_ports();
  }

  Time
  Mover::ta()
  {
    if constexpr (mover_element_debug) {
      std::cout << "ta::" << get_id() << "::Mover\n"
                << "- dt = ";
    }
    auto dt = erin::devs::mover_time_advance(data, state);
    if (dt == erin::devs::infinity) {
      if constexpr (mover_element_debug) {
        std::cout << "infinity\n";
      }
      return inf;
    }
    if constexpr (mover_element_debug) {
      std::cout << dt << "\n";
    }
    return Time{dt, mover_logical_ta};
  }

  void
  Mover::output_func(std::vector<PortValue>& ys)
  {
    erin::devs::mover_output_function_mutable(data, state, ys);
    if constexpr (mover_element_debug) {
      std::cout << "output_func::" << get_id() << "::Mover\n"
                << "- ys = " << vec_to_string<PortValue>(ys) << "\n";
    }
  }

  void
  Mover::set_flow_writer(const std::shared_ptr<FlowWriter>& writer)
  {
    flow_writer = writer;
    log_ports();
  }

  void
  Mover::set_recording_on()
  {
    record_history = true;
    log_ports();
  }

  std::string
  Mover::get_inflow_type_by_port(int inflow_port) const
  {
    std::string the_inflow{};
    if (inflow_port == 0) {
      the_inflow = inflow0;
    }
    else if (inflow_port == 1) {
      the_inflow = inflow1;
    }
    else {
    }
    return the_inflow;
  }

  void
  Mover::log_ports()
  {
    if (flow_writer && record_history) {
      if (inflow0_element_id == -1) {
        inflow0_element_id = flow_writer->register_id(
            get_id() + "-inflow(0)",
            inflow0,
            get_component_type(),
            PortRole::Inflow,
            record_history);
      }
      if (inflow1_element_id == -1) {
        inflow1_element_id = flow_writer->register_id(
            get_id() + "-inflow(1)",
            inflow1,
            get_component_type(),
            PortRole::Inflow,
            record_history);
      }
      if (outflow_element_id == -1) {
        outflow_element_id = flow_writer->register_id(
            get_id() + "-outflow",
            get_outflow_type(),
            get_component_type(),
            PortRole::Outflow,
            record_history);
      }
      flow_writer->write_data(
          inflow0_element_id,
          state.time,
          state.inflow0_port.get_requested(),
          state.inflow0_port.get_achieved());
      flow_writer->write_data(
          inflow1_element_id,
          state.time,
          state.inflow1_port.get_requested(),
          state.inflow1_port.get_achieved());
      flow_writer->write_data(
          outflow_element_id,
          state.time,
          state.outflow_port.get_requested(),
          state.outflow_port.get_achieved());
    }
  }


  ////////////////////////////////////////////////////////////
  // Source
  constexpr bool source_element_debug{all_element_debug || false};
  constexpr int source_logical_ta{1};

  Source::Source(
      std::string id,
      ComponentType component_type,
      const std::string& outflow,
      FlowValueType max_outflow):
    FlowElement(
        std::move(id),
        component_type,
        ElementType::Source,
        outflow,
        outflow),
    data{erin::devs::make_supply_data(max_outflow)},
    state{erin::devs::make_supply_state()},
    flow_writer{nullptr},
    outflow_element_id{-1},
    record_history{false}
  {
  }

  void
  Source::delta_int()
  {
    if constexpr (source_element_debug) {
      std::cout << "Source::delta_int::" << get_id() << "\n"
                << "- s  = " << state << "\n";
    }
    state = erin::devs::supply_internal_transition(state);
    if constexpr (source_element_debug) {
      std::cout << "- s* = " << state << "\n";
    }
    log_ports();
  }

  void
  Source::delta_ext(Time e, std::vector<PortValue>& xs)
  {
    if constexpr (source_element_debug) {
      std::cout << "delta_ext::" << get_id() << "::Source\n"
                << "- xs = " << vec_to_string<PortValue>(xs) << "\n"
                << "- s  = " << state << "\n";
    }
    state = erin::devs::supply_external_transition(data, state, e.real, xs);
    if constexpr (source_element_debug) {
      std::cout << "- s* = " << state << "\n";
    }
    log_ports();
  }

  void
  Source::delta_conf(std::vector<PortValue>& xs)
  {
    if constexpr (source_element_debug) {
      std::cout << "delta_conf::" << get_id() << "::Source\n"
                << "- xs = " << vec_to_string<PortValue>(xs) << "\n"
                << "- s  = " << state << "\n";
    }
    state = erin::devs::supply_confluent_transition(data, state, xs);
    if constexpr (source_element_debug) {
      std::cout << "- s* = " << state << "\n";
    }
    log_ports();
  }

  Time
  Source::ta()
  {
    if constexpr (source_element_debug) {
      std::cout << "ta::" << get_id() << "::Source\n"
                << "- dt = ";
    }
    auto dt = erin::devs::supply_time_advance(state);
    if (dt == erin::devs::infinity) {
      if constexpr (source_element_debug) {
        std::cout << "infinity\n";
      }
      return inf;
    }
    if constexpr (source_element_debug) {
      std::cout << dt << "\n";
    }
    return Time{dt, source_logical_ta};
  }

  void
  Source::output_func(std::vector<PortValue>& ys)
  {
    erin::devs::supply_output_function_mutable(state, ys);
    if constexpr (source_element_debug) {
      std::cout << "output_func::" << get_id() << "::Source\n"
                << "- ys = " << vec_to_string<PortValue>(ys) << "\n";
    }
  }

  void
  Source::set_flow_writer(const std::shared_ptr<FlowWriter>& writer)
  {
    flow_writer = writer;
    log_ports();
  }

  void
  Source::set_recording_on()
  {
    record_history = true;
    log_ports();
  }

  void
  Source::log_ports()
  {
    if (flow_writer && record_history) {
      if (outflow_element_id == -1) {
        outflow_element_id = flow_writer->register_id(
            get_id(),
            get_outflow_type(),
            get_component_type(),
            PortRole::SourceOutflow,
            record_history);
      }
      flow_writer->write_data(
          outflow_element_id,
          state.time,
          state.outflow_port.get_requested(),
          state.outflow_port.get_achieved());
    }
  }


  ////////////////////////////////////////////////////////////
  // Helper
  void
  print_ports(
      const std::vector<erin::devs::Port>& ports,
      const std::string& tag)
  {
    int idx{0};
    for (const auto& p : ports) {
      std::cout << tag << "(" << idx << "): " << p << "\n";
      ++idx;
    }
  }
}<|MERGE_RESOLUTION|>--- conflicted
+++ resolved
@@ -318,20 +318,10 @@
       auto offset{static_cast<RealTimeType>(end_idx)};
       std::copy(time_history.begin(), time_history.begin() + offset, new_time_history.begin());
       time_history = new_time_history;
-<<<<<<< HEAD
-      int num_recorded{
-        static_cast<int>(
-            std::count_if(
-              recording_flags.begin(),
-              recording_flags.end(),
-              [](bool flag) { return flag;}))
-      };
-=======
       auto num_recorded{ count_if(
           recording_flags.begin(),
           recording_flags.end(),
           [](const bool& flag){return flag;}) };
->>>>>>> 32ee320e
       decltype(request_history) new_request_history(end_idx * num_recorded);
       decltype(achieved_history) new_achieved_history(end_idx * num_recorded);
       std::copy(request_history.begin(), request_history.begin() + offset * num_recorded, new_request_history.begin());
