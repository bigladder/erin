--- conflicted
+++ resolved
@@ -88,13 +88,7 @@
         cdf_id = fms.failure_cdf.at(fm_id);
       }
       else { // is_repair
-<<<<<<< HEAD
-        cdf_id = fms.repair_cdf.at(i);
-=======
         cdf_id = fms.repair_cdf.at(fm_id);
-        cdf_type = cdfs.cdf_type.at(cdf_id);
-        cdf_subtype_id = cdfs.subtype_id.at(cdf_id);
->>>>>>> e5a3151d
       }
       auto dt = cds.next_time_advance(cdf_id, rand_fn());
       auto& dt_fm = comp_id_to_dt[comp_id]; 
