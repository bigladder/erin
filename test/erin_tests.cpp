--- conflicted
+++ resolved
@@ -5793,2510 +5793,6 @@
   EXPECT_EQ(expected_results, bs_data);
 }
 
-<<<<<<< HEAD
-=======
-TEST(ErinBasicsTest, Test_adjusting_reliability_schedule)
-{
-  namespace E = ERIN;
-  auto rand_fn = []()->double { return 0.5; };
-  erin::distribution::DistributionSystem cds{};
-  E::ReliabilityCoordinator rc{};
-  auto dist_break_id = cds.add_fixed("break", 10);
-  auto dist_repair_id = cds.add_fixed("repair", 5);
-  auto fm_standard_id = rc.add_failure_mode(
-      "standard", dist_break_id, dist_repair_id);
-  std::string comp_string_id{"S"};
-  auto comp_id = rc.register_component(comp_string_id);
-  rc.link_component_with_failure_mode(comp_id, fm_standard_id);
-  ERIN::RealTimeType final_time{100};
-  auto sch = rc.calc_reliability_schedule_by_component_tag(rand_fn, cds, final_time);
-  std::unordered_map<std::string, std::vector<E::TimeState>>
-    expected_sch{
-      { comp_string_id,
-        std::vector<E::TimeState>{
-          E::TimeState{0,  true},
-          E::TimeState{10, false},
-          E::TimeState{15, true},
-          E::TimeState{25, false},
-          E::TimeState{30, true},
-          E::TimeState{40, false},
-          E::TimeState{45, true},
-          E::TimeState{55, false},
-          E::TimeState{60, true},
-          E::TimeState{70, false},
-          E::TimeState{75, true},
-          E::TimeState{85, false},
-          E::TimeState{90, true},
-          E::TimeState{100, false},
-          E::TimeState{105, true}}}};
-  ASSERT_EQ(sch, expected_sch);
-  E::RealTimeType scenario_start{62};
-  E::RealTimeType scenario_end{87};
-  auto clipped_sch = E::clip_schedule_to<std::string>(
-      sch, scenario_start, scenario_end);
-  std::unordered_map<std::string, std::vector<E::TimeState>>
-    expected_clipped_sch{
-      { comp_string_id,
-        std::vector<E::TimeState>{
-          E::TimeState{62-62, true},
-          E::TimeState{70-62, false},
-          E::TimeState{75-62, true},
-          E::TimeState{85-62, false}}}};
-  ASSERT_EQ(clipped_sch, expected_clipped_sch);
-}
-
-TEST(ErinBasicsTest, Test_fixed_distribution)
-{
-  namespace E = ERIN;
-  namespace ED = erin::distribution;
-  ED::DistributionSystem dist_sys{};
-  E::RealTimeType fixed_dt{10};
-  auto dist_id = dist_sys.add_fixed("some_dist", fixed_dt);
-  EXPECT_EQ(dist_sys.next_time_advance(dist_id), fixed_dt);
-}
-
-TEST(ErinBasicsTest, Test_uniform_distribution)
-{
-  namespace E = ERIN;
-  namespace ED = erin::distribution;
-  ED::DistributionSystem dist_sys{};
-  E::RealTimeType lower_dt{10};
-  E::RealTimeType upper_dt{50};
-  auto dist_id = dist_sys.add_uniform("a_uniform_dist", lower_dt, upper_dt);
-  double dice_roll_1{1.0};
-  EXPECT_EQ(dist_sys.next_time_advance(dist_id, dice_roll_1), upper_dt);
-  double dice_roll_2{0.0};
-  EXPECT_EQ(dist_sys.next_time_advance(dist_id, dice_roll_2), lower_dt);
-  double dice_roll_3{0.5};
-  EXPECT_EQ(dist_sys.next_time_advance(dist_id, dice_roll_3), (lower_dt + upper_dt) / 2);
-}
-
-TEST(ErinBasicsTest, Test_normal_distribution)
-{
-  namespace E = ERIN;
-  namespace ED = erin::distribution;
-  ED::DistributionSystem dist_sys{};
-  E::RealTimeType mean{1000};
-  E::RealTimeType stddev{50};
-  auto dist_id = dist_sys.add_normal("a_normal_dist", mean, stddev);
-  double dice_roll_1{0.5};
-  EXPECT_EQ(dist_sys.next_time_advance(dist_id, dice_roll_1), mean);
-  double dice_roll_2{0.0};
-  constexpr double sqrt2{1.4142'1356'2373'0951};
-  EXPECT_EQ(
-      dist_sys.next_time_advance(dist_id, dice_roll_2),
-      mean - static_cast<E::RealTimeType>(std::round(3.0 * sqrt2 * stddev)));
-  double dice_roll_3{1.0};
-  EXPECT_EQ(
-      dist_sys.next_time_advance(dist_id, dice_roll_3),
-      mean + static_cast<E::RealTimeType>(std::round(3.0 * sqrt2 * stddev)));
-  double dice_roll_4{0.0};
-  mean = 10;
-  dist_id = dist_sys.add_normal("a_normal_dist_v2", mean, stddev);
-  EXPECT_EQ(dist_sys.next_time_advance(dist_id, dice_roll_4), 0);
-}
-
-TEST(ErinBasicsTest, Test_quantile_table_distribution)
-{
-  namespace E = ERIN;
-  namespace ED = erin::distribution;
-  ED::DistributionSystem dist_sys{};
-  // ys are times; always increasing
-  // xs are "dice roll" values [0.0, 1.0]; always increasing
-  std::vector<double> dts{0.0, 100.0};
-  std::vector<double> xs{0.0, 1.0};
-  auto dist_id = dist_sys.add_quantile_table("a_table_dist_1", xs, dts);
-  constexpr double dice_roll_1{0.5};
-  EXPECT_EQ(dist_sys.next_time_advance(dist_id, dice_roll_1), 50);
-  constexpr double dice_roll_2{0.0};
-  EXPECT_EQ(dist_sys.next_time_advance(dist_id, dice_roll_2), 0);
-  constexpr double dice_roll_3{1.0};
-  EXPECT_EQ(dist_sys.next_time_advance(dist_id, dice_roll_3), 100);
-  dts = std::vector{5.0, 6.0};
-  dist_id = dist_sys.add_quantile_table("a_table_dist_2", xs, dts);
-  EXPECT_EQ(dist_sys.next_time_advance(dist_id, dice_roll_1), 6);
-  EXPECT_EQ(dist_sys.next_time_advance(dist_id, dice_roll_2), 5);
-  EXPECT_EQ(dist_sys.next_time_advance(dist_id, dice_roll_3), 6);
-  dts = std::vector{0.0, 400.0, 600.0, 1000.0};
-  xs = std::vector{0.0, 0.4, 0.6, 1.0};
-  dist_id = dist_sys.add_quantile_table("a_table_dist_3", xs, dts);
-  EXPECT_EQ(dist_sys.next_time_advance(dist_id, dice_roll_1), 500);
-  EXPECT_EQ(dist_sys.next_time_advance(dist_id, dice_roll_2), 0);
-  EXPECT_EQ(dist_sys.next_time_advance(dist_id, dice_roll_3), 1000);
-  constexpr double dice_roll_4{0.25};
-  EXPECT_EQ(dist_sys.next_time_advance(dist_id, dice_roll_4), 250);
-  constexpr double dice_roll_5{0.75};
-  EXPECT_EQ(dist_sys.next_time_advance(dist_id, dice_roll_5), 750);
-  xs = std::vector{-20.0, -15.0, -10.0, -5.0, 0.0};
-  dts = std::vector{1.0, 2.0, 3.0, 4.0, 5.0};
-  ASSERT_THROW(dist_sys.add_quantile_table("a_table_dist_4", xs, dts), std::invalid_argument);
-  xs = std::vector{0.0, 0.5, 0.8};
-  dts = std::vector{100.0, 200.0, 300.0};
-  ASSERT_THROW(dist_sys.add_quantile_table("a_table_dist_5", xs, dts), std::invalid_argument);
-}
-
-TEST(ErinBasicsTest, Test_weibull_distribution)
-{
-  namespace E = ERIN;
-  namespace ED = erin::distribution;
-  ED::DistributionSystem dist_sys{};
-  double k{5.0};        // shape parameter
-  double lambda{200.0}; // scale parameter
-  double gamma{0.0};    // location parameter
-  auto dist_id = dist_sys.add_weibull("a_weibull_dist", k, lambda, gamma);
-  double dice_roll_1{0.5};
-  E::RealTimeType ans1{186};
-  EXPECT_EQ(dist_sys.next_time_advance(dist_id, dice_roll_1), ans1);
-  double dice_roll_2{0.0};
-  E::RealTimeType ans2{0};
-  EXPECT_EQ(dist_sys.next_time_advance(dist_id, dice_roll_2), ans2);
-  double dice_roll_3{1.0};
-  E::RealTimeType ans3{312};
-  EXPECT_EQ(dist_sys.next_time_advance(dist_id, dice_roll_3), ans3);
-  double dice_roll_4{0.0};
-  gamma = 10.0;
-  E::RealTimeType ans4{static_cast<E::RealTimeType>(gamma)};
-  dist_id = dist_sys.add_weibull("a_normal_dist_v2", k, lambda, gamma);
-  EXPECT_EQ(dist_sys.next_time_advance(dist_id, dice_roll_4), ans4);
-}
-
-TEST(ErinBasicsTest, Test_uncontrolled_source)
-{
-  namespace E = ERIN;
-  std::string input =
-    "[simulation_info]\n"
-    "rate_unit = \"kW\"\n"
-    "quantity_unit = \"kJ\"\n"
-    "time_unit = \"seconds\"\n"
-    "max_time = 10\n"
-    "[loads.default]\n"
-    "time_unit = \"seconds\"\n"
-    "rate_unit = \"kW\"\n"
-    "time_rate_pairs = [[0.0,100.0],[10.0,0.0]]\n"
-    "[loads.supply]\n"
-    "time_unit = \"seconds\"\n"
-    "rate_unit = \"kW\"\n"
-    "time_rate_pairs = [[0.0,50.0],[5.0,120.0],[8.0,100.0],[10.0,0.0]]\n"
-    "[components.US]\n"
-    "type = \"uncontrolled_source\"\n"
-    "output_stream = \"electricity\"\n"
-    "supply_by_scenario.blue_sky = \"supply\"\n"
-    "[components.L]\n"
-    "type = \"load\"\n"
-    "input_stream = \"electricity\"\n"
-    "loads_by_scenario.blue_sky = \"default\"\n"
-    "[networks.nw]\n"
-    "connections = [\n"
-    "    [\"US:OUT(0)\",  \"L:IN(0)\", \"electricity\"],\n"
-    "    ]\n"
-    "[dist.immediately]\n"
-    "type = \"fixed\"\n"
-    "value = 0\n"
-    "time_unit = \"hours\"\n"
-    "[scenarios.blue_sky]\n"
-    "time_unit = \"seconds\"\n"
-    "occurrence_distribution = \"immediately\"\n"
-    "duration = 10\n"
-    "max_occurrences = 1\n"
-    "network = \"nw\"\n";
-  auto m = E::make_main_from_string(input);
-  auto out = m.run_all();
-  EXPECT_TRUE(out.get_is_good());
-  auto results_map = out.get_results();
-  ASSERT_EQ(1, results_map.size());
-  const auto& bs_res = results_map["blue_sky"];
-  ASSERT_EQ(1, bs_res.size());
-  const auto& bs_res0 = bs_res[0];
-  const auto& rez = bs_res0.get_results();
-  std::set<std::string> expected_comp_ids{"US-inflow", "US-outflow", "US-lossflow", "L"};
-  ASSERT_EQ(expected_comp_ids.size(), rez.size());
-  if (false) {
-    for (const auto& item : rez) {
-      std::cout << item.first << ":\n";
-      for (const auto& d : item.second) {
-        std::cout << "  " << d << "\n";
-      }
-    }
-  }
-  const auto& comp_ids = bs_res0.get_component_ids();
-  std::set<std::string> actual_comp_ids{};
-  for (const auto& id : comp_ids) {
-    actual_comp_ids.emplace(id);
-  }
-  ASSERT_EQ(actual_comp_ids.size(), expected_comp_ids.size());
-  EXPECT_EQ(actual_comp_ids, expected_comp_ids);
-  auto ss_map = bs_res0.get_statistics();
-  ERIN::FlowValueType L_load_not_served{5*50.0};
-  ERIN::FlowValueType L_total_energy{5*50.0 + 5*100.0};
-  ERIN::RealTimeType L_max_downtime{5};
-  auto L_ss = ss_map["L"];
-  EXPECT_EQ(L_ss.load_not_served, L_load_not_served);
-  EXPECT_EQ(L_ss.total_energy, L_total_energy);
-  EXPECT_EQ(L_ss.max_downtime, L_max_downtime);
-  ERIN::FlowValueType US_inflow_total_energy{5*50.0 + 3*120.0 + 2*100.0};
-  auto USin_ss = ss_map["US-inflow"];
-  EXPECT_EQ(USin_ss.total_energy, US_inflow_total_energy);
-}
-
-TEST(ErinBasicsTest, Test_mover_element_addition)
-{
-  namespace E = ERIN;
-  std::string input =
-    "[simulation_info]\n"
-    "rate_unit = \"kW\"\n"
-    "quantity_unit = \"kJ\"\n"
-    "time_unit = \"seconds\"\n"
-    "max_time = 10\n"
-    "[loads.cooling]\n"
-    "time_unit = \"seconds\"\n"
-    "rate_unit = \"kW\"\n"
-    "time_rate_pairs = [[0.0,60.0],[5.0,144.0],[8.0,120.0],[10.0,0.0]]\n"
-    "[components.S]\n"
-    "type = \"source\"\n"
-    "outflow = \"electricity\"\n"
-    "[components.US]\n"
-    "type = \"source\"\n"
-    "output_stream = \"heat\"\n"
-    "[components.L]\n"
-    "type = \"load\"\n"
-    "input_stream = \"heat\"\n"
-    "loads_by_scenario.blue_sky = \"cooling\"\n"
-    "[components.M]\n"
-    "type = \"mover\"\n"
-    "inflow0 = \"heat\"\n"
-    "inflow1 = \"electricity\"\n"
-    "outflow = \"heat\"\n"
-    "COP = 5.0\n"
-    "[networks.nw]\n"
-    "connections = [\n"
-    "    [\"US:OUT(0)\",  \"M:IN(0)\", \"heat\"],\n"
-    "    [\"S:OUT(0)\",  \"M:IN(1)\", \"electricity\"],\n"
-    "    [\"M:OUT(0)\",  \"L:IN(0)\", \"heat\"],\n"
-    "    ]\n"
-    "[dist.immediately]\n"
-    "type = \"fixed\"\n"
-    "value = 0\n"
-    "time_unit = \"hours\"\n"
-    "[scenarios.blue_sky]\n"
-    "time_unit = \"seconds\"\n"
-    "occurrence_distribution = \"immediately\"\n"
-    "duration = 10\n"
-    "max_occurrences = 1\n"
-    "network = \"nw\"\n";
-  auto m = E::make_main_from_string(input);
-  auto out = m.run_all();
-  EXPECT_TRUE(out.get_is_good());
-  auto results_map = out.get_results();
-  ASSERT_EQ(1, results_map.size());
-  const auto& bs_res = results_map["blue_sky"];
-  ASSERT_EQ(1, bs_res.size());
-  const auto& bs_res0 = bs_res[0];
-  const auto& rez = bs_res0.get_results();
-  std::set<std::string> expected_comp_ids{
-    "US", "L", "S", "M-inflow(0)", "M-inflow(1)", "M-outflow"};
-  ASSERT_EQ(expected_comp_ids.size(), rez.size());
-  if (false) {
-    for (const auto& item : rez) {
-      std::cout << item.first << ":\n";
-      for (const auto& d : item.second) {
-        std::cout << "  " << d << "\n";
-      }
-    }
-  }
-  const auto& comp_ids = bs_res0.get_component_ids();
-  std::set<std::string> actual_comp_ids{};
-  for (const auto& id : comp_ids) {
-    actual_comp_ids.emplace(id);
-  }
-  ASSERT_EQ(actual_comp_ids.size(), expected_comp_ids.size());
-  EXPECT_EQ(actual_comp_ids, expected_comp_ids);
-  auto ss_map = bs_res0.get_statistics();
-  ERIN::RealTimeType L_max_downtime{0};
-  ERIN::FlowValueType L_total_energy{(5*50.0 + 3*120.0 + 2*100.0)*(1.0 + (1.0 / 5.0))};
-  ERIN::FlowValueType L_load_not_served{0.0};
-  auto L_ss = ss_map["L"];
-  EXPECT_EQ(L_ss.max_downtime, L_max_downtime);
-  EXPECT_EQ(L_ss.load_not_served, L_load_not_served);
-  EXPECT_EQ(L_ss.total_energy, L_total_energy);
-}
-
-TEST(ErinBasicsTest, Test_muxer_dispatch_strategy)
-{
-  namespace ED = erin::devs;
-  namespace E = ERIN;
-  E::RealTimeType time{0};
-  E::FlowValueType outflow_achieved{100.0};
-  std::vector<ED::Port3> outflow_ports{
-    ED::Port3{50.0, 0.0},
-    ED::Port3{50.0, 0.0},
-    ED::Port3{50.0, 0.0},
-    ED::Port3{50.0, 0.0},
-  };
-  std::vector<ED::PortUpdate3> expected_outflows{
-    ED::PortUpdate3{ED::Port3{50.0, 50.0}, false, true},
-    ED::PortUpdate3{ED::Port3{50.0, 50.0}, false, true},
-    ED::PortUpdate3{ED::Port3{50.0, 0.0}, false, false},
-    ED::PortUpdate3{ED::Port3{50.0, 0.0}, false, false},
-  };
-  auto outflows = ED::distribute_inflow_to_outflow_in_order(
-      outflow_ports, outflow_achieved);
-  ASSERT_EQ(expected_outflows.size(), outflows.size());
-  for (std::vector<ED::Port>::size_type idx{0}; idx < outflows.size(); ++idx) {
-    EXPECT_EQ(expected_outflows[idx], outflows[idx])
-      << "idx = " << idx << "\n";
-  }
-  std::vector<ED::Port3> outflow_ports_irregular{
-    ED::Port3{50.0, 0.0},
-    ED::Port3{10.0, 0.0},
-    ED::Port3{90.0, 0.0},
-    ED::Port3{50.0, 0.0},
-  };
-  auto outflows_irregular = ED::distribute_inflow_to_outflow_in_order(
-      outflow_ports_irregular, outflow_achieved);
-  std::vector<ED::PortUpdate3> expected_outflows_irregular{
-    ED::PortUpdate3{ED::Port3{50.0, 50.0}, false, true},
-    ED::PortUpdate3{ED::Port3{10.0, 10.0}, false, true},
-    ED::PortUpdate3{ED::Port3{90.0, 40.0}, false, true},
-    ED::PortUpdate3{ED::Port3{50.0, 0.0}, false, false},
-  };
-  ASSERT_EQ(expected_outflows_irregular.size(), outflows_irregular.size());
-  for (std::size_t idx{0}; idx < outflows_irregular.size(); ++idx) {
-    EXPECT_EQ(expected_outflows_irregular[idx], outflows_irregular[idx])
-      << "idx = " << idx << "\n";
-  }
-
-  std::vector<ED::Port3> expected_outflows_dist{
-    ED::Port3{50.0, 25.0},
-    ED::Port3{50.0, 25.0},
-    ED::Port3{50.0, 25.0},
-    ED::Port3{50.0, 25.0},
-  };
-  auto outflows_dist = ED::distribute_inflow_to_outflow_evenly(
-      outflow_ports, outflow_achieved);
-  ASSERT_EQ(expected_outflows_dist.size(), outflows_dist.size());
-  for (std::vector<ED::Port>::size_type idx{0}; idx < outflows_dist.size(); ++idx) {
-    EXPECT_EQ(expected_outflows_dist[idx], outflows_dist[idx].port)
-      << "idx = " << idx << "\n";
-  }
-  auto outflows_dist_irregular = ED::distribute_inflow_to_outflow_evenly(
-      outflow_ports_irregular, outflow_achieved);
-  std::vector<ED::Port3> expected_outflows_dist_irregular{
-    ED::Port3{50.0, 30.0},
-    ED::Port3{10.0, 10.0},
-    ED::Port3{90.0, 30.0},
-    ED::Port3{50.0, 30.0},
-  };
-  ASSERT_EQ(expected_outflows_dist_irregular.size(), outflows_dist_irregular.size());
-  for (std::vector<ED::Port2>::size_type idx{0}; idx < outflows_dist_irregular.size(); ++idx) {
-    EXPECT_EQ(expected_outflows_dist_irregular[idx], outflows_dist_irregular[idx].port)
-      << "idx = " << idx << "\n";
-  }
-}
-
-TEST(ErinBasicsTest, Test_reliability_schedule)
-{
-  namespace E = ERIN;
-  std::string input =
-    "[simulation_info]\n"
-    "rate_unit = \"kW\"\n"
-    "quantity_unit = \"kJ\"\n"
-    "time_unit = \"hours\"\n"
-    "max_time = 40\n"
-    "############################################################\n"
-    "[loads.building_electrical]\n"
-    "time_unit = \"hours\"\n"
-    "rate_unit = \"kW\"\n"
-    "time_rate_pairs = [[0.0,1.0],[40.0,0.0]]\n"
-    "############################################################\n"
-    "[components.S]\n"
-    "type = \"source\"\n"
-    "output_stream = \"electricity\"\n"
-    "failure_modes = [\"fm\"]\n"
-    "[components.L]\n"
-    "type = \"load\"\n"
-    "input_stream = \"electricity\"\n"
-    "loads_by_scenario.blue_sky = \"building_electrical\"\n"
-    "############################################################\n"
-    "[dist.every_10]\n"
-    "type = \"fixed\"\n"
-    "value = 10\n"
-    "time_unit = \"hours\"\n"
-    "[dist.every_5]\n"
-    "type = \"fixed\"\n"
-    "value = 5\n"
-    "time_unit = \"hours\"\n"
-    "############################################################\n"
-    "[failure_mode.fm]\n"
-    "failure_dist = \"every_10\"\n"
-    "repair_dist = \"every_5\"\n"
-    "############################################################\n"
-    "[networks.nw]\n"
-    "connections = [[\"S:OUT(0)\", \"L:IN(0)\", \"electricity\"]]\n"
-    "############################################################\n"
-    "[dist.immediately]\n"
-    "type = \"fixed\"\n"
-    "value = 0\n"
-    "time_unit = \"hours\"\n"
-    "############################################################\n"
-    "[scenarios.blue_sky]\n"
-    "time_unit = \"hours\"\n"
-    "occurrence_distribution = \"immediately\"\n"
-    "duration = 40\n"
-    "max_occurrences = 1\n"
-    "network = \"nw\"\n"
-    "calculate_reliability = true\n";
-  auto m = E::make_main_from_string(input);
-  auto out = m.run_all();
-  EXPECT_TRUE(out.get_is_good());
-  auto results_map = out.get_results();
-  ASSERT_EQ(1, results_map.size());
-  const auto& bs_res = results_map["blue_sky"];
-  ASSERT_EQ(1, bs_res.size());
-  const auto& bs_res0 = bs_res[0];
-  const auto& rez = bs_res0.get_results();
-  std::set<std::string> expected_comp_ids{"L", "S"};
-  ASSERT_EQ(expected_comp_ids.size(), rez.size());
-  const auto& comp_ids = bs_res0.get_component_ids();
-  std::set<std::string> actual_comp_ids{};
-  for (const auto& id : comp_ids) {
-    actual_comp_ids.emplace(id);
-  }
-  ASSERT_EQ(actual_comp_ids.size(), expected_comp_ids.size());
-  EXPECT_EQ(actual_comp_ids, expected_comp_ids);
-  auto ss_map = bs_res0.get_statistics();
-  //0--10,15--25,30--40
-  ERIN::RealTimeType L_max_downtime{5*3600};
-  ERIN::FlowValueType L_load_not_served{10.0*3600.0*1.0};
-  ERIN::FlowValueType L_total_energy{40.0*3600*1.0 - L_load_not_served};
-  auto L_ss = ss_map["L"];
-  EXPECT_EQ(L_ss.max_downtime, L_max_downtime);
-  EXPECT_EQ(L_ss.load_not_served, L_load_not_served);
-  EXPECT_EQ(L_ss.total_energy, L_total_energy);
-}
-
-TEST(ErinBasicsTest, Test_that_port2_works)
-{
-  namespace ED = erin::devs;
-  auto p = ED::Port2{};
-  // R=10,A=5
-  auto update = p.with_requested(10);
-  update = update.port.with_achieved(5);
-  EXPECT_TRUE(update.send_update);
-  EXPECT_EQ(update.send_update, update.port.should_send_achieved(p))
-      << "p: " << update.port << "pL: " << p;
-  // R=5,A=6
-  p = update.port;
-  update = p.with_achieved(6).port.with_requested(5);
-  EXPECT_FALSE(update.port.should_send_achieved(p))
-      << "p: " << update.port << "pL: " << p;
-  // R=6,A=4
-  p = update.port;
-  update = p.with_achieved(4).port.with_requested(6);
-  EXPECT_TRUE(update.port.should_send_achieved(p))
-      << "p: " << update.port << "pL: " << p;
-  // R=4;R=4,A=2
-  p = update.port.with_requested(4).port;
-  update = p.with_achieved(2).port.with_requested(4);
-  EXPECT_TRUE(update.port.should_send_achieved(p))
-      << "p: " << update.port << "pL: " << p;
-  // R=3,A=2
-  p = update.port;
-  update = p.with_achieved(2).port.with_requested(3);
-  EXPECT_FALSE(update.port.should_send_achieved(p))
-      << "p: " << update.port << "pL: " << p;
-  // R=7,A=7
-  p = ED::Port2{8,6};
-  update = p.with_achieved(7).port.with_requested(7);
-  EXPECT_TRUE(update.port.should_send_achieved(p))
-      << "p: " << update.port << "pL: " << p;
-  // R=9,A=2
-  p = ED::Port2{2,2};
-  update = p.with_achieved(2).port.with_requested(9);
-  EXPECT_TRUE(update.port.should_send_achieved(p))
-      << "p: " << update.port << "pL: " << p;
-  // R=2,A=2
-  p = ED::Port2{3,2};
-  update = p.with_achieved(2).port.with_requested(3);
-  EXPECT_FALSE(update.port.should_send_achieved(p))
-      << "p: " << update.port << "pL: " << p;
-  // {5,5} => A=2 => send A
-  p = ED::Port2{5,5};
-  update = p.with_achieved(2);
-  EXPECT_TRUE(update.port.should_send_achieved(p))
-      << "p: " << update.port << "pL: " << p;
-  EXPECT_TRUE(update.send_update);
-  // {5,4} => A=5 => send A
-  p = ED::Port2{5,4};
-  update = p.with_achieved(5);
-  EXPECT_TRUE(update.port.should_send_achieved(p))
-      << "p: " << update.port << "pL: " << p;
-  EXPECT_TRUE(update.send_update);
-  // {5,4} => R=4,A=5 => don't send A
-  p = ED::Port2{5,4};
-  update = p.with_achieved(5).port.with_requested(4);
-  EXPECT_FALSE(update.port.should_send_achieved(p))
-      << "p: " << update.port << "pL: " << p;
-  // {5,4} => R=8,A=5 => send A
-  p = ED::Port2{5,4};
-  update = p.with_achieved(5).port.with_requested(8);
-  EXPECT_TRUE(update.port.should_send_achieved(p))
-      << "p: " << update.port << "pL: " << p;
-  // R=4252.38,A=0
-  p = ED::Port2{2952.38,855.556};
-  update = p.with_achieved(0).port.with_requested(4252.38);
-  EXPECT_TRUE(update.port.should_send_achieved(p))
-    << "p: " << update.port << "pL: " << p;
-}
-
-TEST(ErinBasicsTest, Test_interpolate_value)
-{
-  namespace E = ERIN;
-  namespace EU = erin::utils;
-  // #1
-  std::vector<E::RealTimeType> ts{0, 5, 10, 15};
-  std::vector<E::FlowValueType> fs{10.0, 20.0, 30.0, 40.0};
-  E::RealTimeType t{2};
-  auto f = EU::interpolate_value(t, ts, fs);
-  E::FlowValueType expected_f{10.0};
-  EXPECT_EQ(f, expected_f);
-  // #2
-  t = 0;
-  f = EU::interpolate_value(t, ts, fs);
-  expected_f = 10.0;
-  EXPECT_EQ(f, expected_f);
-  // #3
-  t = 5;
-  f = EU::interpolate_value(t, ts, fs);
-  expected_f = 20.0;
-  EXPECT_EQ(f, expected_f);
-  // #4
-  t = 20;
-  f = EU::interpolate_value(t, ts, fs);
-  expected_f = 40.0;
-  EXPECT_EQ(f, expected_f);
-  // #5
-  ts = std::vector<E::RealTimeType>{5, 10, 15};
-  fs = std::vector<E::FlowValueType>{20.0, 30.0, 40.0};
-  t = 2;
-  f = EU::interpolate_value(t, ts, fs);
-  expected_f = 0.0;
-  EXPECT_EQ(f, expected_f);
-}
-
-TEST(ErinBasicsTest, Test_integrate_value)
-{
-  namespace E = ERIN;
-  namespace EU = erin::utils;
-  // #1
-  std::vector<E::RealTimeType> ts{0, 5, 10, 15};
-  std::vector<E::FlowValueType> fs{10.0, 20.0, 30.0, 40.0};
-  E::RealTimeType t{2};
-  auto g = EU::integrate_value(t, ts, fs);
-  E::FlowValueType expected_g{20.0};
-  EXPECT_EQ(g, expected_g);
-  // #2
-  t = 0;
-  g = EU::integrate_value(t, ts, fs);
-  expected_g = 0.0;
-  EXPECT_EQ(g, expected_g);
-  // #3
-  t = 5;
-  g = EU::integrate_value(t, ts, fs);
-  expected_g = 50.0;
-  EXPECT_EQ(g, expected_g);
-  // #4
-  t = 20;
-  g = EU::integrate_value(t, ts, fs);
-  expected_g = 500.0; // 50.0 + 100.0 + 150.0 + 200.0
-  EXPECT_EQ(g, expected_g);
-  // #5
-  ts = std::vector<E::RealTimeType>{5, 10, 15};
-  fs = std::vector<E::FlowValueType>{20.0, 30.0, 40.0};
-  t = 2;
-  g = EU::integrate_value(t, ts, fs);
-  expected_g = 0.0;
-  EXPECT_EQ(g, expected_g);
-}
-
-TEST(ErinBasicsTest, Test_store_element_comprehensive)
-{
-  namespace E = ERIN;
-  namespace EU = erin::utils;
-  namespace ED = erin::devs;
-
-  const E::FlowValueType capacity{100.0};
-  const E::FlowValueType max_charge_rate{10.0};
-  const std::size_t num_events{comprehensive_test_num_events};
-  const bool source_is_limited{false};
-  const E::FlowValueType source_limit{20.0};
-
-  std::string id{"store"};
-  std::string stream_type{"electricity"};
-  auto c = new E::Storage(
-      id,
-      E::ComponentType::Storage,
-      stream_type,
-      capacity,
-      max_charge_rate);
-  std::shared_ptr<E::FlowWriter> fw = std::make_shared<E::DefaultFlowWriter>();
-  c->set_flow_writer(fw);
-  c->set_recording_on();
-
-  std::default_random_engine generator{};
-  std::uniform_int_distribution<int> dt_dist(0, 10);
-  std::uniform_int_distribution<int> flow_dist(0, 100);
-
-  // inflow and outflow from viewpoint of the component
-  std::vector<E::RealTimeType> outflow_times{};
-  std::vector<E::FlowValueType> outflow_requests{};
-  std::vector<E::LoadItem> outflow_profile{};
-  E::RealTimeType t{0};
-  for (std::size_t idx{0}; idx < num_events; ++idx) {
-    auto flow{static_cast<E::FlowValueType>(flow_dist(generator))};
-    t += static_cast<E::RealTimeType>(dt_dist(generator));
-    outflow_times.emplace_back(t);
-    outflow_requests.emplace_back(flow);
-    outflow_profile.emplace_back(E::LoadItem{t, flow});
-  }
-  auto t_max{t};
-  auto inflow_driver = new E::Source{
-    "inflow-to-store",
-    E::ComponentType::Source,
-    stream_type,
-    source_is_limited ? source_limit : ED::supply_unlimited_value};
-  inflow_driver->set_flow_writer(fw);
-  inflow_driver->set_recording_on();
-  auto outflow_driver = new E::Sink{
-    "outflow-from-store",
-    E::ComponentType::Load,
-    stream_type,
-    outflow_profile,
-    false};
-  outflow_driver->set_flow_writer(fw);
-  outflow_driver->set_recording_on();
-  adevs::Digraph<E::FlowValueType, E::Time> network;
-  network.couple(
-      outflow_driver, E::Sink::outport_inflow_request,
-      c, E::Storage::inport_outflow_request);
-  network.couple(
-      c, E::Storage::outport_inflow_request,
-      inflow_driver, E::Source::inport_outflow_request);
-  network.couple(
-      inflow_driver, E::Source::outport_outflow_achieved,
-      c, E::Storage::inport_inflow_achieved);
-  network.couple(
-      c, E::Storage::outport_outflow_achieved,
-      outflow_driver, E::Sink::inport_inflow_achieved);
-  adevs::Simulator<E::PortValue, E::Time> sim{};
-  network.add(&sim);
-  const std::size_t max_no_advance{num_events * 4};
-  std::size_t non_advance_count{0};
-  for (
-      auto time = sim.now(), t_next = sim.next_event_time();
-      ((t_next < E::inf) && (t_next.real <= t_max));
-      sim.exec_next_event(), time = t_next, t_next = sim.next_event_time()) {
-    if (t_next.real == time.real) {
-      ++non_advance_count;
-    }
-    else {
-      non_advance_count = 0;
-    }
-    if (non_advance_count >= max_no_advance) {
-      std::ostringstream oss{};
-      oss << "ERROR: non_advance_count > max_no_advance:\n"
-          << "non_advance_count: " << non_advance_count << "\n"
-          << "max_no_advance   : " << max_no_advance << "\n"
-          << "time.real        : " << time.real << " seconds\n"
-          << "time.logical     : " << time.logical << "\n";
-      ASSERT_TRUE(false) << oss.str();
-      break;
-    }
-  }
-  fw->finalize_at_time(t_max);
-  auto results = fw->get_results();
-  fw->clear();
-  ASSERT_EQ(results.size(), 6);
-  auto inflow_results = results[id + "-inflow"];
-  auto outflow_results = results[id + "-outflow"];
-  auto storeflow_results = results[id + "-storeflow"];
-  auto discharge_results = results[id + "-discharge"];
-  std::vector<E::RealTimeType> inflow_ts{};
-  std::vector<E::FlowValueType> inflow_fs{};
-  std::vector<E::FlowValueType> inflow_fs_req{};
-  std::vector<E::RealTimeType> outflow_ts{};
-  std::vector<E::FlowValueType> outflow_fs{};
-  std::vector<E::FlowValueType> outflow_fs_req{};
-  for (const auto& data : results["inflow-to-store"]) {
-    inflow_ts.emplace_back(data.time);
-    inflow_fs.emplace_back(data.achieved_value);
-    inflow_fs_req.emplace_back(data.requested_value);
-  }
-  for (const auto& data : results["outflow-from-store"]) {
-    outflow_ts.emplace_back(data.time);
-    outflow_fs.emplace_back(data.achieved_value);
-    outflow_fs_req.emplace_back(data.requested_value);
-  }
-  std::size_t last_idx{outflow_results.size() - 1};
-  // Note: on the last index, the finalize_at_time(.) method of FlowWriter sets
-  // the flows to 0 which causes a discrepancy with the drivers that need not
-  // be tested. Therefore, we only go until prior to the last index.
-  for (std::size_t idx{0}; idx < last_idx; ++idx) {
-    std::ostringstream oss{};
-    oss << "idx            : " << idx << "\n";
-    const auto& outf_res = outflow_results[idx];
-    const auto& time = outf_res.time;
-    oss << "time           : " << time << "\n";
-    const auto outflow_d{EU::interpolate_value(time, outflow_ts, outflow_fs)};
-    oss << "outflow_results : " << outf_res << "\n";
-    oss << "outflow_driver  : " << outflow_d << "\n";
-    ASSERT_EQ(outf_res.achieved_value, outflow_d) << oss.str();
-    const auto& inf_res = inflow_results[idx]; 
-    const auto inflow_d{EU::interpolate_value(time, inflow_ts, inflow_fs)};
-    oss << "inflow_results: " << inf_res << "\n";
-    oss << "inflow_driver : " << inflow_d << "\n";
-    ASSERT_EQ(inf_res.achieved_value, inflow_d) << oss.str();
-    const auto& str_res = storeflow_results[idx];
-    const auto& dis_res = discharge_results[idx];
-    auto error{
-      inf_res.achieved_value +
-      dis_res.achieved_value -
-      (str_res.achieved_value + outf_res.achieved_value)};
-    oss << "storeflow      : " << str_res << "\n"
-        << "discharge      : " << dis_res << "\n"
-        << "Energy Balance : " << error << "\n";
-    ASSERT_NEAR(error, 0.0, 1e-6) << oss.str();
-    const auto e_inflow = EU::integrate_value(time, inflow_results);
-    const auto e_outflow = EU::integrate_value(time, outflow_results);
-    const auto e_inflow_d = EU::integrate_value(time, inflow_ts, inflow_fs);
-    const auto e_outflow_d = EU::integrate_value(time, outflow_ts, outflow_fs);
-    oss << "E_inflow       : " << e_inflow << "\n"
-        << "E_inflow (drive: " << e_inflow_d << "\n"
-        << "E_outflow      : " << e_outflow << "\n"
-        << "E_outflow (driv: " << e_outflow_d << "\n";
-    ASSERT_NEAR(e_inflow, e_inflow_d, 1e-6) << oss.str();
-    ASSERT_NEAR(e_outflow, e_outflow_d, 1e-6) << oss.str();
-  }
-}
-
-TEST(ErinBasicsTest, Test_converter_element_comprehensive)
-{
-  namespace E = ERIN;
-  namespace EU = erin::utils;
-  namespace ED = erin::devs;
-
-  constexpr bool do_rounding{false};
-  const E::FlowValueType constant_efficiency{0.4};
-  const std::size_t num_events{comprehensive_test_num_events};
-  const bool has_flow_limit{true};
-  const E::FlowValueType flow_limit{60.0};
-
-  auto calc_output_from_input = [constant_efficiency, do_rounding](E::FlowValueType inflow) -> E::FlowValueType {
-    auto out{inflow * constant_efficiency};
-    if (do_rounding)
-      return std::round(out * 1e6) / 1e6;
-    return out;
-  };
-  auto calc_input_from_output = [constant_efficiency, do_rounding](E::FlowValueType outflow) -> E::FlowValueType {
-    auto out{outflow / constant_efficiency};
-    if (do_rounding) {
-      return std::round(out * 1e6) / 1e6;
-    }
-    return out;
-  };
-  std::string id{"conv"};
-  std::string src_id{"inflow_at_source"};
-  std::string sink_out_id{"outflow_at_load"};
-  std::string sink_loss_id{"lossflow_at_load"};
-  std::string outflow_stream{"electricity"};
-  std::string inflow_stream{"diesel_fuel"};
-  std::string lossflow_stream{"waste_heat"};
-  auto c = new E::Converter(
-          id,
-          E::ComponentType::Converter,
-          inflow_stream,
-          outflow_stream,
-          calc_output_from_input,
-          calc_input_from_output,
-          lossflow_stream);
-  std::shared_ptr<E::FlowWriter> fw = std::make_shared<E::DefaultFlowWriter>();
-  c->set_flow_writer(fw);
-  c->set_recording_on();
-
-  std::default_random_engine generator{};
-  std::uniform_int_distribution<int> dt_dist(0, 10);
-  std::uniform_int_distribution<int> flow_dist(0, 100);
-
-  // inflow and outflow from viewpoint of the component
-  std::vector<E::RealTimeType> times{};
-  std::vector<E::FlowValueType> flows_src_to_conv_req{};
-  std::vector<E::FlowValueType> flows_src_to_conv_ach{};
-  std::vector<E::FlowValueType> flows_conv_to_out_req{};
-  std::vector<E::FlowValueType> flows_conv_to_out_ach{};
-  std::vector<E::FlowValueType> flows_conv_to_loss_req{};
-  std::vector<E::FlowValueType> flows_conv_to_loss_ach{};
-  std::vector<E::LoadItem> lossflow_load_profile{};
-  std::vector<E::LoadItem> outflow_load_profile{};
-
-  E::RealTimeType t{0};
-  E::FlowValueType lossflow_r{0.0};
-  for (std::size_t idx{0}; idx < num_events; ++idx) {
-    auto dt{static_cast<E::RealTimeType>(dt_dist(generator))};
-    auto dt2{static_cast<E::RealTimeType>(dt_dist(generator))};
-    auto outflow_r{static_cast<E::FlowValueType>(flow_dist(generator))};
-    outflow_load_profile.emplace_back(E::LoadItem{t, outflow_r});
-    auto inflow_r{calc_input_from_output(outflow_r)};
-    auto inflow_a{inflow_r};
-    auto outflow_a{calc_output_from_input(inflow_a)};
-    if (dt > 0) {
-      times.emplace_back(t);
-      flows_conv_to_out_req.emplace_back(outflow_r);
-      flows_src_to_conv_req.emplace_back(inflow_r);
-      if (has_flow_limit) {
-        inflow_a = std::min(flow_limit, inflow_r);
-        outflow_a = calc_output_from_input(inflow_a);
-      }
-      flows_src_to_conv_ach.emplace_back(inflow_a);
-      flows_conv_to_out_ach.emplace_back(outflow_a);
-      flows_conv_to_loss_req.emplace_back(lossflow_r);
-      flows_conv_to_loss_ach.emplace_back(
-          std::min(lossflow_r, inflow_a - outflow_a));
-    }
-    t += dt;
-    lossflow_r = static_cast<E::FlowValueType>(flow_dist(generator));
-    lossflow_load_profile.emplace_back(
-      E::LoadItem{t, lossflow_r});
-    if (dt2 > 0) {
-      times.emplace_back(t);
-      flows_conv_to_out_req.emplace_back(outflow_r);
-      auto inflow_r{calc_input_from_output(outflow_r)};
-      flows_src_to_conv_req.emplace_back(inflow_r);
-      auto inflow_a{inflow_r};
-      if (has_flow_limit) {
-        inflow_a = std::min(flow_limit, inflow_r);
-        outflow_a = calc_output_from_input(inflow_a);
-      }
-      flows_src_to_conv_ach.emplace_back(inflow_a);
-      flows_conv_to_out_ach.emplace_back(outflow_a);
-      flows_conv_to_loss_req.emplace_back(lossflow_r);
-      flows_conv_to_loss_ach.emplace_back(
-          std::min(lossflow_r, inflow_a - outflow_a));
-    }
-    t += dt2;
-  }
-  auto t_max{times.back()};
-  flows_src_to_conv_req.back() = 0.0;
-  flows_src_to_conv_ach.back() = 0.0;
-  flows_conv_to_out_req.back() = 0.0;
-  flows_conv_to_out_ach.back() = 0.0;
-  flows_conv_to_loss_req.back() = 0.0;
-  flows_conv_to_loss_ach.back() = 0.0;
-  ASSERT_EQ(flows_src_to_conv_req.size(), times.size());
-  ASSERT_EQ(flows_src_to_conv_ach.size(), times.size());
-  ASSERT_EQ(flows_conv_to_out_req.size(), times.size());
-  ASSERT_EQ(flows_conv_to_out_ach.size(), times.size());
-  ASSERT_EQ(flows_conv_to_loss_req.size(), times.size());
-  ASSERT_EQ(flows_conv_to_loss_ach.size(), times.size());
-  auto inflow_driver = new E::Source(
-      src_id,
-      E::ComponentType::Source,
-      inflow_stream,
-      has_flow_limit ? flow_limit : ED::supply_unlimited_value);
-  inflow_driver->set_flow_writer(fw);
-  inflow_driver->set_recording_on();
-  auto lossflow_driver = new E::Sink(
-      sink_loss_id,
-      E::ComponentType::Load,
-      lossflow_stream,
-      lossflow_load_profile,
-      false);
-  lossflow_driver->set_flow_writer(fw);
-  lossflow_driver->set_recording_on();
-  auto outflow_driver = new E::Sink{
-      sink_out_id,
-      E::ComponentType::Load,
-      outflow_stream,
-      outflow_load_profile,
-      false};
-  outflow_driver->set_flow_writer(fw);
-  outflow_driver->set_recording_on();
-  adevs::Digraph<E::FlowValueType, E::Time> network{};
-  network.couple(
-      outflow_driver, E::Sink::outport_inflow_request,
-      c, E::Converter::inport_outflow_request);
-  network.couple(
-      lossflow_driver, E::Sink::outport_inflow_request,
-      c, E::Converter::inport_outflow_request + 1);
-  network.couple(
-      c, E::Converter::outport_inflow_request,
-      inflow_driver, E::Source::inport_outflow_request);
-  network.couple(
-      inflow_driver, E::Source::outport_outflow_achieved,
-      c, E::Converter::inport_inflow_achieved);
-  network.couple(
-      c, E::Converter::outport_outflow_achieved,
-      outflow_driver, E::Sink::inport_inflow_achieved);
-  network.couple(
-      c, E::Converter::outport_outflow_achieved + 1,
-      lossflow_driver, E::Converter::inport_inflow_achieved);
-  adevs::Simulator<E::PortValue, E::Time> sim{};
-  network.add(&sim);
-  const std::size_t max_no_advance{num_events * 4};
-  std::size_t non_advance_count{0};
-  for (
-      auto time = sim.now(), t_next = sim.next_event_time();
-      ((t_next < E::inf) && (t_next.real <= t_max));
-      sim.exec_next_event(), time = t_next, t_next = sim.next_event_time()) {
-    if (t_next.real == time.real) {
-      ++non_advance_count;
-    }
-    else {
-      non_advance_count = 0;
-    }
-    if (non_advance_count >= max_no_advance) {
-      std::ostringstream oss{};
-      oss << "ERROR: non_advance_count > max_no_advance:\n"
-          << "non_advance_count: " << non_advance_count << "\n"
-          << "max_no_advance   : " << max_no_advance << "\n"
-          << "time.real        : " << time.real << " seconds\n"
-          << "time.logical     : " << time.logical << "\n";
-      ASSERT_TRUE(false) << oss.str();
-      break;
-    }
-  }
-  fw->finalize_at_time(t_max);
-  auto results = fw->get_results();
-  fw->clear();
-  //auto inflow_results = results[id + "-inflow"];
-  //auto outflow_results = results[id + "-outflow"];
-  //auto lossflow_results = results[id + "-lossflow"];
-  //auto wasteflow_results = results[id + "-wasteflow"];
-  // REQUESTED FLOWS
-  // sinks/sources
-  ASSERT_TRUE(
-      check_times_and_loads(results, times, flows_src_to_conv_req, src_id, true));
-  ASSERT_TRUE(
-      check_times_and_loads(results, times, flows_conv_to_out_req, sink_out_id, true));
-  ASSERT_TRUE(
-      check_times_and_loads(results, times, flows_conv_to_loss_req, sink_loss_id, true));
-  // converter
-  ASSERT_TRUE(
-      check_times_and_loads(results, times, flows_src_to_conv_req, id + "-inflow", true));
-  ASSERT_TRUE(
-      check_times_and_loads(results, times, flows_conv_to_out_req, id + "-outflow", true));
-  ASSERT_TRUE(
-      check_times_and_loads(results, times, flows_conv_to_loss_req, id + "-lossflow", true));
-  // ACHIEVED FLOWS
-  // sinks/sources
-  ASSERT_TRUE(
-      check_times_and_loads(results, times, flows_src_to_conv_ach, src_id, false));
-  ASSERT_TRUE(
-      check_times_and_loads(results, times, flows_conv_to_out_ach, sink_out_id, false));
-  ASSERT_TRUE(
-      check_times_and_loads(results, times, flows_conv_to_loss_ach, sink_loss_id, false));
-  // converter
-  ASSERT_TRUE(
-      check_times_and_loads(results, times, flows_src_to_conv_ach, id + "-inflow", false));
-  ASSERT_TRUE(
-      check_times_and_loads(results, times, flows_conv_to_out_ach, id + "-outflow", false));
-  ASSERT_TRUE(
-      check_times_and_loads(results, times, flows_conv_to_loss_ach, id + "-lossflow", false));
-  for (std::size_t idx{0}; idx < results[id + "-inflow"].size(); ++idx) {
-    const auto& inflow = results[id + "-inflow"][idx].achieved_value;
-    const auto& outflow = results[id + "-outflow"][idx].achieved_value;
-    const auto& lossflow = results[id + "-lossflow"][idx].achieved_value;
-    const auto& wasteflow = results[id + "-wasteflow"][idx].achieved_value;
-    auto error{inflow - (outflow + lossflow + wasteflow)};
-    EXPECT_TRUE(std::abs(error) < 1e-6)
-      << "idx:       " << idx << "\n"
-      << "inflow:    " << inflow << "\n"
-      << "outflow:   " << outflow << "\n"
-      << "lossflow:  " << lossflow << "\n"
-      << "wasteflow: " << wasteflow << "\n"
-      << "error:     " << error << "\n";
-  }
-}
-
-TEST(ErinBasicsTest, Test_mux_element_comprehensive)
-{
-  namespace E = ERIN;
-  namespace EU = erin::utils;
-  namespace ED = erin::devs;
-
-  const int num_inflows{3};
-  const int num_outflows{3};
-  const auto output_dispatch_strategy = E::MuxerDispatchStrategy::InOrder;
-  const std::size_t num_events{comprehensive_test_num_events};
-  const bool use_limited_source{true};
-  const E::FlowValueType source_limit{20.0};
-
-  std::string id{"mux"};
-  std::string stream{"electricity"};
-  auto c = new E::Mux(
-      id,
-      E::ComponentType::Muxer,
-      stream,
-      num_inflows,
-      num_outflows,
-      output_dispatch_strategy);
-  std::shared_ptr<E::FlowWriter> fw = std::make_shared<E::DefaultFlowWriter>();
-  c->set_flow_writer(fw);
-  c->set_recording_on();
-
-  std::default_random_engine generator{};
-  std::uniform_int_distribution<int> dt_dist(0, 10);
-  std::uniform_int_distribution<int> flow_dist(0, 100);
-
-  // std::vector<E::LoadItem> load_profile{};
-  // inflow and outflow from viewpoint of the mux component
-  std::vector<std::vector<E::RealTimeType>> outflow_times(num_outflows);
-  std::vector<std::vector<E::FlowValueType>> outflow_requests(num_outflows);
-  std::vector<std::vector<E::LoadItem>> outflow_load_profiles(num_outflows);
-  E::RealTimeType t{0};
-  E::RealTimeType t_max{0};
-  E::FlowValueType v{0.0};
-  for (std::size_t outport_id{0}; outport_id < static_cast<std::size_t>(num_outflows); ++outport_id) {
-    t = 0;
-    for (std::size_t idx{0}; idx < num_events; ++idx) {
-      t += static_cast<E::RealTimeType>(dt_dist(generator));
-      v = static_cast<E::FlowValueType>(flow_dist(generator));
-      outflow_times[outport_id].emplace_back(t);
-      outflow_requests[outport_id].emplace_back(v);
-      outflow_load_profiles[outport_id].emplace_back(E::LoadItem{t, v});
-    }
-    t_max = std::max(t, t_max);
-  }
-  adevs::Digraph<E::FlowValueType, E::Time> network;
-  std::vector<E::Sink*> outflow_drivers{};
-  for (std::size_t outport_id{0}; outport_id < num_outflows; ++outport_id) {
-    auto d = new E::Sink{
-      "outflow-from-mux(" + std::to_string(outport_id) + ")",
-      E::ComponentType::Load,
-      stream,
-      outflow_load_profiles[outport_id],
-      false};
-    d->set_flow_writer(fw);
-    d->set_recording_on();
-    outflow_drivers.emplace_back(d);
-    network.couple(
-        d, E::Sink::outport_inflow_request,
-        c, E::Mux::inport_outflow_request + outport_id);
-    network.couple(
-        c, E::Mux::outport_outflow_achieved + outport_id,
-        d, E::Sink::inport_inflow_achieved);
-  }
-  std::vector<E::Source*> inflow_drivers{};
-  for (std::size_t inport_id{0}; inport_id < num_inflows; ++inport_id) {
-    auto d = new E::Source{
-      "inflow-to-mux(" + std::to_string(inport_id) + ")",
-      E::ComponentType::Source,
-      stream,
-      use_limited_source ? source_limit : ED::supply_unlimited_value};
-    d->set_flow_writer(fw);
-    d->set_recording_on();
-    inflow_drivers.emplace_back(d);
-    network.couple(
-        c, E::Mux::outport_inflow_request + inport_id,
-        d, E::Source::inport_outflow_request);
-    network.couple(
-        d, E::Source::outport_outflow_achieved,
-        c, E::Mux::inport_inflow_achieved + inport_id);
-  }
-  adevs::Simulator<E::PortValue, E::Time> sim{};
-  network.add(&sim);
-  const std::size_t max_no_advance{num_events * 4};
-  std::size_t non_advance_count{0};
-  for (
-      auto time = sim.now(), t_next = sim.next_event_time();
-      ((t_next < E::inf) && (t_next.real <= t_max));
-      sim.exec_next_event(), time = t_next, t_next = sim.next_event_time()) {
-    if (t_next.real == time.real) {
-      ++non_advance_count;
-    }
-    else {
-      non_advance_count = 0;
-    }
-    if (non_advance_count >= max_no_advance) {
-      std::ostringstream oss{};
-      oss << "ERROR: non_advance_count > max_no_advance:\n"
-          << "non_advance_count: " << non_advance_count << "\n"
-          << "max_no_advance   : " << max_no_advance << "\n"
-          << "time.real        : " << time.real << " seconds\n"
-          << "time.logical     : " << time.logical << "\n";
-      ASSERT_TRUE(false) << oss.str();
-      break;
-    }
-  }
-  fw->finalize_at_time(t_max);
-  auto results = fw->get_results();
-  fw->clear();
-  ASSERT_EQ(results.size(), static_cast<std::size_t>((num_inflows + num_outflows) * 2));
-  std::vector<std::vector<E::Datum>> inflow_results(num_inflows);
-  std::vector<std::vector<E::Datum>> outflow_results(num_outflows);
-  std::vector<std::vector<E::RealTimeType>> inflow_tss(num_inflows);
-  std::vector<std::vector<E::FlowValueType>> inflow_fss(num_inflows);
-  std::vector<std::vector<E::FlowValueType>> inflow_fss_req(num_inflows);
-  std::vector<std::vector<E::RealTimeType>> outflow_tss(num_outflows);
-  std::vector<std::vector<E::FlowValueType>> outflow_fss(num_outflows);
-  std::vector<std::vector<E::FlowValueType>> outflow_fss_req(num_outflows);
-  for (std::size_t outport_id{0}; outport_id < num_outflows; ++outport_id) {
-    outflow_results[outport_id] = results[id + "-outflow(" + std::to_string(outport_id) + ")"];
-    for (const auto& data : results["outflow-from-mux(" + std::to_string(outport_id) + ")"]) {
-      outflow_tss[outport_id].emplace_back(data.time);
-      outflow_fss[outport_id].emplace_back(data.achieved_value);
-      outflow_fss_req[outport_id].emplace_back(data.requested_value);
-    }
-  }
-  for (std::size_t inport_id{0}; inport_id < num_inflows; ++inport_id) {
-    inflow_results[inport_id] = results[id + "-inflow(" + std::to_string(inport_id) + ")"];
-    for (const auto& data : results["inflow-to-mux(" + std::to_string(inport_id) + ")"]) {
-      inflow_tss[inport_id].emplace_back(data.time);
-      inflow_fss[inport_id].emplace_back(data.achieved_value);
-      inflow_fss_req[inport_id].emplace_back(data.requested_value);
-    }
-  }
-  E::RealTimeType time{0};
-  for (std::size_t idx{0}; idx < (inflow_results[0].size() - 1); ++idx) {
-    std::ostringstream oss{};
-    oss << "idx            : " << idx << "\n";
-    E::FlowValueType mux_reported_inflow{0.0};
-    E::FlowValueType driver_reported_inflow{0.0};
-    E::FlowValueType mux_reported_outflow{0.0};
-    E::FlowValueType driver_reported_outflow{0.0};
-    time = outflow_results[0][idx].time;
-    oss << "time           : " << time << "\n";
-    for (std::size_t outport_id{0}; outport_id < num_outflows; ++outport_id) {
-      ASSERT_EQ(time, outflow_results[outport_id][idx].time) << oss.str();
-      auto mux_outflow{outflow_results[outport_id][idx].achieved_value};
-      mux_reported_outflow += mux_outflow;
-      auto driver_outflow{
-        EU::interpolate_value(
-            time,
-            outflow_tss[outport_id],
-            outflow_fss[outport_id])};
-      driver_reported_outflow += driver_outflow;
-      ASSERT_EQ(mux_outflow, driver_outflow)
-        << oss.str()
-        << "outport_id = " << outport_id << "\n"
-        << "mux_outflow = " << mux_outflow << "\n"
-        << "driver_outflow = " << driver_outflow << "\n"
-        << "outflow_tss[outport_id] = " << E::vec_to_string<E::RealTimeType>(outflow_tss[outport_id], 20) << "\n"
-        << "outflow_fss[outport_id] = " << E::vec_to_string<E::FlowValueType>(outflow_fss[outport_id], 20) << "\n";
-    }
-    oss << "mux_reported_outflow = " << mux_reported_outflow << "\n"
-        << "driver_reported_outflow = " << driver_reported_outflow << "\n";
-    ASSERT_EQ(mux_reported_outflow, driver_reported_outflow) << oss.str();
-    for (std::size_t inport_id{0}; inport_id < num_inflows; ++inport_id) {
-      ASSERT_EQ(time, inflow_results[inport_id][idx].time) << oss.str();
-      auto mux_inflow{inflow_results[inport_id][idx].achieved_value};
-      mux_reported_inflow += mux_inflow;
-      auto driver_inflow{
-        EU::interpolate_value(
-            time,
-            inflow_tss[inport_id],
-            inflow_fss[inport_id])};
-      driver_reported_inflow += driver_inflow;
-      ASSERT_EQ(mux_inflow, driver_inflow)
-        << oss.str()
-        << "inport_id = " << inport_id << "\n"
-        << "mux_inflow = " << mux_inflow << "\n"
-        << "driver_inflow = " << driver_inflow << "\n";
-    }
-    oss << "mux_reported_inflow = " << mux_reported_inflow << "\n"
-        << "driver_reported_inflow = " << driver_reported_inflow << "\n";
-    ASSERT_EQ(mux_reported_inflow, driver_reported_inflow) << oss.str();
-    auto error{mux_reported_inflow - mux_reported_outflow};
-    ASSERT_NEAR(error, 0.0, 1e-6) << oss.str();
-  }
-}
-
-TEST(ErinBasicsTest, Test_Port3)
-{
-  namespace ED = erin::devs;
-
-  auto p = ED::Port3{};
-  ED::FlowValueType r{10.0};
-  ED::FlowValueType a{10.0};
-  ED::FlowValueType available{40.0};
-  auto update = p.with_requested(r);
-  auto expected_update = ED::PortUpdate3{
-    ED::Port3{r,0.0},
-    true,
-    false,
-  };
-  ASSERT_EQ(update, expected_update);
-  p = update.port;
-  update = p.with_achieved(a);
-  expected_update = ED::PortUpdate3{
-    ED::Port3{r, a},
-    false,
-    true,
-  };
-  ASSERT_EQ(update, expected_update);
-  r = 20.0;
-  p = update.port;
-  update = p.with_requested(r);
-  expected_update = ED::PortUpdate3{
-    ED::Port3{r, a},
-    true,
-    false,
-  };
-  ASSERT_EQ(update, expected_update);
-  p = update.port;
-  update = p.with_achieved(a);
-  expected_update = ED::PortUpdate3{
-    ED::Port3{r, a},
-    false,
-    false,
-  };
-  r = 5.0;
-  p = update.port; 
-  update = p.with_requested(r);
-  expected_update = ED::PortUpdate3{
-    ED::Port3{r, a},
-    true,
-    false,
-  };
-  ASSERT_EQ(update, expected_update);
-  a = 20.0;
-  p = update.port;
-  update = p.with_achieved(a);
-  expected_update = ED::PortUpdate3{
-    ED::Port3{r, a},
-    true,
-    true,
-  };
-  ASSERT_EQ(update, expected_update);
-  a = 5.0;
-  p = update.port;
-  update = p.with_achieved(a);
-  expected_update = ED::PortUpdate3{
-    ED::Port3{r, a},
-    false,
-    true,
-  };
-  ASSERT_EQ(update, expected_update);
-  r = 20.0;
-  p = update.port; 
-  update = p.with_requested(r);
-  expected_update = ED::PortUpdate3{
-    ED::Port3{r, a},
-    true,
-    false,
-  };
-  ASSERT_EQ(update, expected_update);
-  a = 10.0;
-  p = update.port; 
-  update = p.with_achieved(a);
-  expected_update = ED::PortUpdate3{
-    ED::Port3{r, a},
-    false,
-    true,
-  };
-  ASSERT_EQ(update, expected_update);
-  a = 20.0;
-  p = update.port; 
-  update = p.with_achieved(a);
-  expected_update = ED::PortUpdate3{
-    ED::Port3{r, a},
-    false,
-    true,
-  };
-  ASSERT_EQ(update, expected_update);
-  r = 8.0;
-  p = update.port;
-  update = p.with_requested(r);
-  expected_update = ED::PortUpdate3{
-    ED::Port3{r, a},
-    true,
-    false,
-  };
-  ASSERT_EQ(update, expected_update);
-  a = 15.0;
-  p = update.port; 
-  update = p.with_achieved(a);
-  expected_update = ED::PortUpdate3{
-    ED::Port3{r, a},
-    true,
-    true,
-  };
-  ASSERT_EQ(update, expected_update);
-  a = 8.0;
-  p = update.port; 
-  update = p.with_achieved(a);
-  expected_update = ED::PortUpdate3{
-    ED::Port3{r, a},
-    false,
-    true,
-  };
-  ASSERT_EQ(update, expected_update);
-  r = 10.0;
-  p = update.port;
-  update = p.with_requested_and_available(r, available);
-  expected_update = ED::PortUpdate3{
-    ED::Port3{r, r},
-    true,
-    true,
-  };
-  ASSERT_EQ(update, expected_update);
-  r = 50.0;
-  p = update.port;
-  update = p.with_requested_and_available(r, available);
-  expected_update = ED::PortUpdate3{
-    ED::Port3{r, available},
-    true,
-    true,
-  };
-  ASSERT_EQ(update, expected_update);
-  r = 40.0;
-  p = update.port;
-  update = p.with_requested_and_available(r, available);
-  expected_update = ED::PortUpdate3{
-    ED::Port3{r, r},
-    true,
-    false,
-  };
-  ASSERT_EQ(update, expected_update);
-  r = 30.0;
-  a = 35.0;
-  p = update.port;
-  update = p.with_requested_and_achieved(r, a);
-  expected_update = ED::PortUpdate3{
-    ED::Port3{r, a},
-    true,
-    true,
-  };
-  ASSERT_EQ(update, expected_update);
-  r = 35.0;
-  p = update.port;
-  update = p.with_requested(r);
-  expected_update = ED::PortUpdate3{
-    ED::Port3{r, a},
-    true,
-    false,
-  };
-  ASSERT_EQ(update, expected_update);
-}
-
-TEST(ErinBasicsTest, Test_new_port_scheme)
-{
-  namespace ED = erin::devs;
-
-  constexpr std::size_t num_events{10'000};
-  constexpr double efficiency{0.5};
-  constexpr int flow_max{100};
-
-  std::default_random_engine generator{};
-  std::uniform_int_distribution<int> flow_dist(0, flow_max);
-
-  auto pout = ED::Port3{};
-  auto ploss = ED::Port3{};
-  auto pwaste = ED::Port3{};
-  auto pin = ED::Port3{};
-  auto outflow = ED::Port3{};
-  auto inflow = ED::Port3{};
-  auto lossflow = ED::Port3{};
-
-  for (std::size_t idx{0}; idx < num_events; ++idx) {
-    double max_inflow{static_cast<ED::FlowValueType>(flow_dist(generator))};
-    double outflow_req{static_cast<ED::FlowValueType>(flow_dist(generator))};
-    double lossflow_req{static_cast<ED::FlowValueType>(flow_dist(generator))};
-    auto outflow_update = outflow.with_requested(outflow_req);
-    outflow = outflow_update.port;
-    auto lossflow_update = lossflow.with_requested(lossflow_req);
-    lossflow = lossflow_update.port;
-    auto inflow_update = inflow.with_achieved(std::min(max_inflow, inflow.get_requested()));
-    inflow = inflow_update.port;
-    while (outflow_update.send_request || lossflow_update.send_request || inflow_update.send_achieved) {
-      bool resend_inflow_request{false};
-      if (outflow_update.send_request) {
-        pout = pout.with_requested(outflow.get_requested()).port;
-      }
-      if (lossflow_update.send_request) {
-        ploss = ploss.with_requested(lossflow.get_requested()).port;
-      }
-      if (inflow_update.send_achieved) {
-        auto pin_update = pin.with_achieved(inflow.get_achieved());
-        pin = pin_update.port;
-        resend_inflow_request = pin_update.send_request;
-      }
-      auto pin_update = pin.with_requested(pout.get_requested() / efficiency);
-      pin = pin_update.port;
-      auto pout_update = pout.with_achieved(pin.get_achieved() * efficiency);
-      pout = pout_update.port;
-      auto total_lossflow{pin.get_achieved() - pout.get_achieved()};
-      auto ploss_update = ploss.with_achieved(std::min(ploss.get_requested(), total_lossflow));
-      ploss = ploss_update.port;
-      pwaste = ED::Port3{ total_lossflow - ploss.get_achieved(), total_lossflow - ploss.get_achieved() };
-      if (pin_update.send_request || resend_inflow_request) {
-        inflow_update = inflow.with_requested_and_available(pin.get_requested(), max_inflow);
-        inflow = inflow_update.port;
-      }
-      else {
-        inflow_update.port = inflow;
-        inflow_update.send_request = false;
-        inflow_update.send_achieved = false;
-      }
-      if (ploss_update.send_achieved) {
-        lossflow_update = lossflow.with_achieved(ploss.get_achieved());
-        lossflow = lossflow_update.port;
-      }
-      else {
-        lossflow_update.port = lossflow;
-        lossflow_update.send_request = false;
-        lossflow_update.send_achieved = false;
-      }
-      if (pout_update.send_achieved) {
-        outflow_update = outflow.with_achieved(pout.get_achieved());
-        outflow = outflow_update.port;
-      }
-      else {
-        outflow_update.port = outflow;
-        outflow_update.send_request = false;
-        outflow_update.send_achieved = false;
-      }
-      auto energy_balance{
-        pin.get_achieved()
-        - (pout.get_achieved() + ploss.get_achieved() + pwaste.get_achieved())};
-      ASSERT_NEAR(energy_balance, 0.0, 1e-6)
-        << "energy_balance: " << energy_balance << "\n"
-        << "pin: " << pin << "\n"
-        << "pout: " << pout << "\n"
-        << "ploss: " << ploss << "\n"
-        << "pwaste: " << pwaste << "\n";
-    }
-    ASSERT_EQ(outflow.get_requested(), pout.get_requested());
-    ASSERT_EQ(inflow.get_requested(), pin.get_requested());
-    ASSERT_EQ(lossflow.get_requested(), ploss.get_requested());
-    ASSERT_EQ(outflow.get_achieved(), pout.get_achieved());
-    ASSERT_EQ(inflow.get_achieved(), pin.get_achieved());
-    ASSERT_EQ(lossflow.get_achieved(), ploss.get_achieved());
-    auto energy_balance_v2{
-      inflow.get_achieved()
-      - (outflow.get_achieved() + lossflow.get_achieved() + pwaste.get_achieved())};
-    ASSERT_NEAR(energy_balance_v2, 0.0, 1e-6)
-      << "energy_balance_v2: " << energy_balance_v2 << "\n"
-      << "inflow: " << inflow << "\n"
-      << "outflow: " << outflow << "\n"
-      << "lossflow: " << lossflow << "\n"
-      << "pwaste: " << pwaste << "\n";
-  }
-}
-
-TEST(ErinBasicsTest, Test_new_port_scheme_v2)
-{
-  namespace ED = erin::devs;
-
-  constexpr std::size_t num_events{10'000};
-  constexpr int flow_max{100};
-
-  std::default_random_engine generator{};
-  std::uniform_int_distribution<int> flow_dist(0, flow_max);
-
-  auto pout = ED::Port3{};
-  auto pin = ED::Port3{};
-  auto outflow = ED::Port3{};
-  auto inflow = ED::Port3{};
-
-  for (std::size_t idx{0}; idx < num_events; ++idx) {
-    double max_inflow{static_cast<ED::FlowValueType>(flow_dist(generator))};
-    double outflow_req{static_cast<ED::FlowValueType>(flow_dist(generator))};
-    auto outflow_update = outflow.with_requested(outflow_req);
-    outflow = outflow_update.port;
-    auto inflow_update = inflow.with_requested_and_available(inflow.get_requested(), max_inflow);
-    inflow = inflow_update.port;
-    std::size_t no_advance{0};
-    std::size_t max_no_advance{1'000};
-    while (outflow_update.send_request || inflow_update.send_achieved) {
-      ++no_advance;
-      if (no_advance > max_no_advance) {
-        ASSERT_TRUE(false)
-          << "idx: " << idx << "\n"
-          << "no_advance: " << no_advance << "\n"
-          << "inflow: " << inflow << "\n"
-          << "outflow: " << outflow << "\n"
-          << "pin: " << pin << "\n"
-          << "pout: " << pout << "\n"
-          << "max_inflow: " << max_inflow << "\n"
-          << "outflow_req: " << outflow_req << "\n"
-          ;
-      }
-      if (outflow_update.send_request) {
-        pout = pout.with_requested(outflow.get_requested()).port;
-      }
-      auto pin_update = pin.with_requested(pout.get_requested());
-      if (inflow_update.send_achieved) {
-        pin_update = pin.with_requested_and_achieved(pout.get_requested(), inflow.get_achieved());
-      }
-      pin = pin_update.port;
-      auto pout_update = pout.with_achieved(pin.get_achieved());
-      pout = pout_update.port;
-      if (pin_update.send_request) {
-        inflow_update = inflow.with_requested_and_available(pin.get_requested(), max_inflow);
-        inflow = inflow_update.port;
-      }
-      else {
-        inflow_update.port = inflow;
-        inflow_update.send_request = false;
-        inflow_update.send_achieved = false;
-      }
-      if (pout_update.send_achieved) {
-        outflow_update = outflow.with_achieved(pout.get_achieved());
-        outflow = outflow_update.port;
-      }
-      else {
-        outflow_update.port = outflow;
-        outflow_update.send_request = false;
-        outflow_update.send_achieved = false;
-      }
-      auto energy_balance{pin.get_achieved() - pout.get_achieved()};
-      ASSERT_NEAR(energy_balance, 0.0, 1e-6)
-        << "idx: " << idx << "\n"
-        << "energy_balance: " << energy_balance << "\n"
-        << "pin: " << pin << "\n"
-        << "pout: " << pout << "\n";
-    }
-    ASSERT_EQ(outflow.get_requested(), pout.get_requested());
-    ASSERT_EQ(inflow.get_requested(), pin.get_requested());
-    ASSERT_EQ(outflow.get_achieved(), pout.get_achieved());
-    ASSERT_EQ(inflow.get_achieved(), pin.get_achieved());
-    auto energy_balance_v2{inflow.get_achieved() - outflow.get_achieved()};
-    ASSERT_NEAR(energy_balance_v2, 0.0, 1e-6)
-      << "idx: " << idx << "\n"
-      << "energy_balance_v2: " << energy_balance_v2 << "\n"
-      << "inflow: " << inflow << "\n"
-      << "outflow: " << outflow << "\n";
-  }
-}
-
-TEST(ErinBasicsTest, Test_schedule_state_at_time)
-{
-  namespace E = ERIN;
-  std::vector<E::TimeState> schedule{
-    E::TimeState{0, true},
-    E::TimeState{10, false},
-    E::TimeState{40, true},
-    E::TimeState{50, false}};
-  ASSERT_TRUE(E::schedule_state_at_time(schedule, -100));
-  ASSERT_TRUE(E::schedule_state_at_time(schedule, 0));
-  ASSERT_TRUE(E::schedule_state_at_time(schedule, 40));
-  ASSERT_TRUE(E::schedule_state_at_time(schedule, 42));
-  ASSERT_FALSE(E::schedule_state_at_time(schedule, 10));
-  ASSERT_FALSE(E::schedule_state_at_time(schedule, 12));
-  ASSERT_FALSE(E::schedule_state_at_time(schedule, 60));
-  ASSERT_FALSE(E::schedule_state_at_time(schedule, 600));
-}
-
-ERIN::RealTimeType
-time_to_next_schedule_change(
-    const std::vector<ERIN::TimeState>& schedule,
-    ERIN::RealTimeType current_time)
-{
-  ERIN::RealTimeType dt{-1};
-  for (const auto& ts : schedule) {
-    if (ts.time >= current_time) {
-      dt = ts.time - current_time;
-      break;
-    }
-  }
-  return dt;
-}
-
-TEST(ErinBasicsTest, Test_load_and_source_comprehensive)
-{
-  namespace E = ERIN;
-  namespace ED = erin::devs;
-  namespace EU = erin::utils;
-  const std::size_t num_events{comprehensive_test_num_events};
-  const std::vector<bool> has_flow_limit_options{true, false};
-  const E::FlowValueType max_source_outflow{50.0};
-  const unsigned seed = 17; // std::chrono::system_clock::now().time_since_epoch().count();
-  
-  // std::cout << "seed: " << seed << "\n";
-  std::default_random_engine generator(seed);
-  std::uniform_int_distribution<int> dt_dist(0, 10);
-  std::uniform_int_distribution<int> flow_dist(0, 100);
-
-  std::string stream{"stream"};
-  std::string source_id{"source"};
-  std::string sink_id{"sink"};
-
-  for (const auto& has_flow_limit : has_flow_limit_options) {
-    std::vector<E::RealTimeType> expected_times{};
-    std::vector<E::FlowValueType> expected_flows_req{};
-    std::vector<E::FlowValueType> expected_flows_ach{};
-    std::vector<E::LoadItem> load_profile{};
-
-    E::RealTimeType t{0};
-    for (std::size_t idx{0}; idx < num_events; ++idx) {
-      auto new_load{static_cast<E::FlowValueType>(flow_dist(generator))};
-      load_profile.emplace_back(E::LoadItem{t, new_load});
-      auto dt = static_cast<E::RealTimeType>(dt_dist(generator));
-      if (dt > 0) {
-        expected_times.emplace_back(t);
-        expected_flows_req.emplace_back(new_load);
-      }
-      t += dt;
-    }
-    expected_flows_req.back() = 0.0;
-    auto t_max = expected_times.back();
-    ASSERT_EQ(expected_times.size(), expected_flows_req.size());
-    for (std::size_t idx{0}; idx < expected_times.size(); ++idx) {
-      auto flow_r{expected_flows_req[idx]};
-      if (has_flow_limit && (flow_r > max_source_outflow)) {
-        expected_flows_ach.emplace_back(max_source_outflow);
-      }
-      else {
-        expected_flows_ach.emplace_back(flow_r);
-      }
-    }
-    ASSERT_EQ(expected_times.size(), expected_flows_ach.size());
-    auto sink = new E::Sink(
-        sink_id,
-        E::ComponentType::Load,
-        stream,
-        load_profile,
-        false);
-    auto source = new E::Source(
-        source_id,
-        E::ComponentType::Source,
-        stream,
-        has_flow_limit ? max_source_outflow : ED::supply_unlimited_value);
-    std::shared_ptr<E::FlowWriter> fw = std::make_shared<E::DefaultFlowWriter>();
-    source->set_flow_writer(fw);
-    source->set_recording_on();
-    sink->set_flow_writer(fw);
-    sink->set_recording_on();
-
-    adevs::Digraph<E::FlowValueType, E::Time> network{};
-    network.couple(
-        sink, E::Sink::outport_inflow_request,
-        source, E::Source::inport_outflow_request);
-    network.couple(
-        source, E::Source::outport_outflow_achieved,
-        sink, E::Sink::inport_inflow_achieved);
-    adevs::Simulator<E::PortValue, E::Time> sim{};
-    network.add(&sim);
-    while (sim.next_event_time() < E::inf) {
-      sim.exec_next_event();
-    }
-    fw->finalize_at_time(t_max);
-    auto results = fw->get_results();
-    fw->clear();
-
-    ASSERT_TRUE(
-        check_times_and_loads(results, expected_times, expected_flows_req, sink_id, true));
-    ASSERT_TRUE(
-        check_times_and_loads(results, expected_times, expected_flows_req, source_id, true));
-    ASSERT_TRUE(
-        check_times_and_loads(results, expected_times, expected_flows_ach, sink_id, false));
-    ASSERT_TRUE(
-        check_times_and_loads(results, expected_times, expected_flows_ach, source_id, false));
-  }
-}
-
-TEST(ErinBasicsTest, Test_on_off_switch_comprehensive)
-{
-  namespace E = ERIN;
-  namespace ED = erin::devs;
-  namespace EU = erin::utils;
-  const std::size_t num_events{comprehensive_test_num_events};
-  const std::size_t num_time_state_transitions{1'000};
-  const auto t_end{static_cast<E::RealTimeType>(num_events * 5)};
-
-  unsigned seed = 17; // std::chrono::system_clock::now().time_since_epoch().count();
-  // std::cout << "seed: " << seed << "\n";
-  std::default_random_engine generator(seed);
-  std::uniform_int_distribution<int> dt_dist(0, 10);
-  std::uniform_int_distribution<int> flow_dist(0, 100);
-
-  std::string stream{"stream"};
-  std::string source_id{"source"};
-  std::string sink_id{"sink"};
-  std::string switch_id{"switch"};
-
-  std::vector<E::RealTimeType> expected_times{};
-  std::vector<E::FlowValueType> expected_flows_req{};
-  std::vector<E::FlowValueType> expected_flows_ach{};
-  std::vector<E::LoadItem> load_profile{};
-  std::vector<E::TimeState> schedule{};
-
-  E::RealTimeType t{0};
-  bool flag{true};
-  for (std::size_t idx{0}; idx < num_time_state_transitions; ++idx) {
-    schedule.emplace_back(
-        E::TimeState{t, flag});
-    flag = !flag;
-    t += (static_cast<E::RealTimeType>(dt_dist(generator)) + 1) * 100;
-    if (t > t_end) {
-      break;
-    }
-  }
-  t = 0;
-  for (std::size_t idx{0}; idx < num_events; ++idx) {
-    auto new_load{static_cast<E::FlowValueType>(flow_dist(generator))};
-    load_profile.emplace_back(E::LoadItem{t, new_load});
-    auto dt = static_cast<E::RealTimeType>(dt_dist(generator));
-    auto dt_sch = time_to_next_schedule_change(schedule, t);
-    if (dt > 0) {
-      expected_times.emplace_back(t);
-      expected_flows_req.emplace_back(new_load);
-      if ((dt_sch > 0) && (dt_sch < dt) && (dt_sch < (t_end - t))) {
-        expected_times.emplace_back(t + dt_sch);
-        expected_flows_req.emplace_back(new_load);
-        t += dt_sch;
-        dt -= dt_sch;
-      }
-    }
-    t += dt;
-    if (t > t_end) {
-      break;
-    }
-  }
-  expected_flows_req.back() = 0.0;
-  auto t_max = expected_times.back();
-  ASSERT_EQ(expected_times.size(), expected_flows_req.size());
-  for (std::size_t idx{0}; idx < expected_times.size(); ++idx) {
-    auto time{expected_times[idx]};
-    auto flow_r{expected_flows_req[idx]};
-    auto flag{E::schedule_state_at_time(schedule, time)};
-    if (flag) {
-      expected_flows_ach.emplace_back(flow_r);
-    }
-    else {
-      expected_flows_ach.emplace_back(0.0);
-    }
-  }
-  ASSERT_EQ(expected_times.size(), expected_flows_ach.size());
-  auto sink = new E::Sink(
-      sink_id,
-      E::ComponentType::Load,
-      stream,
-      load_profile,
-      false);
-  auto on_off_switch = new E::OnOffSwitch(
-      switch_id,
-      E::ComponentType::PassThrough,
-      stream,
-      schedule);
-  auto source = new E::Source(
-      source_id, E::ComponentType::Source, stream);
-  std::shared_ptr<E::FlowWriter> fw = std::make_shared<E::DefaultFlowWriter>();
-  source->set_flow_writer(fw);
-  source->set_recording_on();
-  sink->set_flow_writer(fw);
-  sink->set_recording_on();
-  on_off_switch->set_flow_writer(fw);
-  on_off_switch->set_recording_on();
-
-  adevs::Digraph<E::FlowValueType, E::Time> network{};
-  network.couple(
-      sink, E::Sink::outport_inflow_request,
-      on_off_switch, E::OnOffSwitch::inport_outflow_request);
-  network.couple(
-      on_off_switch, E::OnOffSwitch::outport_inflow_request,
-      source, E::Source::inport_outflow_request);
-  network.couple(
-      source, E::Source::outport_outflow_achieved,
-      on_off_switch, E::OnOffSwitch::inport_inflow_achieved);
-  network.couple(
-      on_off_switch, E::OnOffSwitch::outport_outflow_achieved,
-      sink, E::Sink::inport_inflow_achieved);
-  adevs::Simulator<E::PortValue, E::Time> sim{};
-  network.add(&sim);
-  while (sim.next_event_time() < E::inf) {
-    sim.exec_next_event();
-  }
-  fw->finalize_at_time(t_max);
-  auto results = fw->get_results();
-  fw->clear();
-
-  ASSERT_TRUE(
-      check_times_and_loads(results, expected_times, expected_flows_req, sink_id, true));
-  ASSERT_TRUE(
-      check_times_and_loads(results, expected_times, expected_flows_req, switch_id, true));
-  ASSERT_TRUE(
-      check_times_and_loads(results, expected_times, expected_flows_ach, source_id, true));
-  ASSERT_TRUE(
-      check_times_and_loads(results, expected_times, expected_flows_ach, sink_id, false));
-  ASSERT_TRUE(
-      check_times_and_loads(results, expected_times, expected_flows_ach, switch_id, false));
-  ASSERT_TRUE(
-      check_times_and_loads(results, expected_times, expected_flows_ach, source_id, false));
-}
-
-TEST(ErinBasicsTest, Test_flow_limits_comprehensive)
-{
-  namespace E = ERIN;
-  namespace ED = erin::devs;
-  namespace EU = erin::utils;
-
-  const std::size_t num_events{comprehensive_test_num_events};
-  const E::FlowValueType max_lim_flow{75.0};
-  const E::FlowValueType max_src_flow{50.0};
-  const bool source_is_limited{false};
-
-  unsigned seed = 17; // std::chrono::system_clock::now().time_since_epoch().count();
-  // std::cout << "seed: " << seed << "\n";
-  std::default_random_engine generator(seed);
-  std::uniform_int_distribution<int> dt_dist(0, 10);
-  std::uniform_int_distribution<int> flow_dist(0, 100);
-
-  std::string stream{"stream"};
-  std::string source_id{"source"};
-  std::string sink_id{"sink"};
-  std::string lim_id{"flow_limits"};
-
-  std::vector<E::RealTimeType> expected_times{};
-  std::vector<E::FlowValueType> expected_outflows_req{};
-  std::vector<E::FlowValueType> expected_outflows_ach{};
-  std::vector<E::FlowValueType> expected_inflows_req{};
-  std::vector<E::FlowValueType> expected_inflows_ach{};
-  std::vector<E::LoadItem> load_profile{};
-
-  E::RealTimeType t{0};
-  t = 0;
-  for (std::size_t idx{0}; idx < num_events; ++idx) {
-    auto new_load{static_cast<E::FlowValueType>(flow_dist(generator))};
-    load_profile.emplace_back(E::LoadItem{t, new_load});
-    auto dt = static_cast<E::RealTimeType>(dt_dist(generator));
-    if (dt > 0) {
-      expected_times.emplace_back(t);
-      expected_outflows_req.emplace_back(new_load);
-      expected_inflows_req.emplace_back(std::min(new_load, max_lim_flow));
-      auto flow_a{std::min(
-        new_load,
-        source_is_limited
-        ? std::min(max_src_flow, max_lim_flow)
-        : max_lim_flow)};
-      expected_inflows_ach.emplace_back(flow_a);
-      expected_outflows_ach.emplace_back(flow_a);
-    }
-    t += dt;
-  }
-  expected_outflows_req.back() = 0.0;
-  expected_outflows_ach.back() = 0.0;
-  expected_inflows_req.back() = 0.0;
-  expected_inflows_ach.back() = 0.0;
-  auto t_max = expected_times.back();
-  ASSERT_EQ(expected_times.size(), expected_outflows_req.size());
-  ASSERT_EQ(expected_times.size(), expected_outflows_ach.size());
-  ASSERT_EQ(expected_times.size(), expected_inflows_req.size());
-  ASSERT_EQ(expected_times.size(), expected_inflows_ach.size());
-  auto sink = new E::Sink(
-      sink_id,
-      E::ComponentType::Load,
-      stream,
-      load_profile,
-      false);
-  auto lim = new E::FlowLimits(
-      lim_id,
-      E::ComponentType::PassThrough,
-      stream,
-      0.0,
-      max_lim_flow);
-  auto source = new E::Source(
-      source_id,
-      E::ComponentType::Source,
-      stream,
-      source_is_limited ? max_src_flow : ED::supply_unlimited_value);
-  std::shared_ptr<E::FlowWriter> fw = std::make_shared<E::DefaultFlowWriter>();
-  source->set_flow_writer(fw);
-  source->set_recording_on();
-  sink->set_flow_writer(fw);
-  sink->set_recording_on();
-  lim->set_flow_writer(fw);
-  lim->set_recording_on();
-
-  adevs::Digraph<E::FlowValueType, E::Time> network{};
-  network.couple(
-      sink, E::Sink::outport_inflow_request,
-      lim, E::FlowLimits::inport_outflow_request);
-  network.couple(
-      lim, E::FlowLimits::outport_inflow_request,
-      source, E::Source::inport_outflow_request);
-  network.couple(
-      source, E::Source::outport_outflow_achieved,
-      lim, E::FlowLimits::inport_inflow_achieved);
-  network.couple(
-      lim, E::FlowLimits::outport_outflow_achieved,
-      sink, E::Sink::inport_inflow_achieved);
-  adevs::Simulator<E::PortValue, E::Time> sim{};
-  network.add(&sim);
-  while (sim.next_event_time() < E::inf) {
-    sim.exec_next_event();
-  }
-  fw->finalize_at_time(t_max);
-  auto results = fw->get_results();
-  fw->clear();
-
-  ASSERT_TRUE(
-      check_times_and_loads(results, expected_times, expected_outflows_req, sink_id, true));
-  ASSERT_TRUE(
-      check_times_and_loads(results, expected_times, expected_outflows_req, lim_id, true));
-  ASSERT_TRUE(
-      check_times_and_loads(results, expected_times, expected_inflows_ach, source_id, true));
-  ASSERT_TRUE(
-      check_times_and_loads(results, expected_times, expected_outflows_ach, sink_id, false));
-  ASSERT_TRUE(
-      check_times_and_loads(results, expected_times, expected_outflows_ach, lim_id, false));
-  ASSERT_TRUE(
-      check_times_and_loads(results, expected_times, expected_inflows_ach, source_id, false));
-}
-
-TEST(ErinBasicsTest, Test_flow_limits_function_cases)
-{
-  namespace E = ERIN;
-  namespace ED = erin::devs;
-
-  const E::FlowValueType upper_limit{75.0};
-  const E::FlowValueType lower_limit{0.0};
-  const E::RealTimeType t{1013};
-  
-  auto xs = std::vector<ED::PortValue>{
-    ED::PortValue{ED::inport_inflow_achieved, 30.0},
-    ED::PortValue{ED::inport_outflow_request, 26.0}};
-  auto lim = ED::FlowLimits{lower_limit, upper_limit};
-  auto s = ED::FlowLimitsState{
-    t,
-    ED::Port3{50.0, 75.0}, // inflow
-    ED::Port3{50.0, 50.0}, // outflow
-    lim,
-    true,   // report IR
-    true};  // report OA
-  auto next_s = ED::flow_limits_confluent_transition(s, xs);
-  auto expected_next_s = ED::FlowLimitsState{
-    t,
-    ED::Port3{26.0, 30.0}, // inflow
-    ED::Port3{26.0, 26.0}, // outflow
-    lim,
-    true,   // report IR
-    true};  // report OA
-  ASSERT_EQ(expected_next_s, next_s);
-}
-
-TEST(ErinBasicsTest, Test_uncontrolled_source_with_sink_comprehensive)
-{
-  namespace E = ERIN;
-  namespace EU = erin::utils;
-  namespace ED = erin::devs;
-
-  const std::size_t num_events{comprehensive_test_num_events};
-
-  unsigned seed = 17; // std::chrono::system_clock::now().time_since_epoch().count();
-  // std::cout << "seed: " << seed << "\n";
-  std::default_random_engine generator(seed);
-  std::uniform_int_distribution<int> dt_dist(0, 10);
-  std::uniform_int_distribution<int> flow_dist(0, 100);
-
-  std::string stream{"stream"};
-  std::string source_id{"source"};
-  std::string sink_id{"sink"};
-
-  std::vector<E::LoadItem> load_profile{};
-  std::vector<E::LoadItem> source_profile{};
-
-  E::RealTimeType t{0};
-  E::RealTimeType t_max{0};
-  std::unordered_set<E::RealTimeType> time_set{};
-  for (std::size_t idx{0}; idx < num_events; ++idx) {
-    load_profile.emplace_back(
-      E::LoadItem{
-        t,
-        static_cast<E::FlowValueType>(flow_dist(generator))});
-    time_set.emplace(t);
-    t += static_cast<E::RealTimeType>(dt_dist(generator));
-  }
-  t_max = t;
-  t = 0;
-  for (std::size_t idx{0}; idx < num_events; ++idx) {
-    source_profile.emplace_back(
-      E::LoadItem{
-        t,
-        static_cast<E::FlowValueType>(flow_dist(generator))});
-    time_set.emplace(t);
-    t += static_cast<E::RealTimeType>(dt_dist(generator));
-  }
-  t_max = std::max(t_max, t);
-  time_set.emplace(t_max);
-  auto sink = new E::Sink(
-      sink_id,
-      E::ComponentType::Load,
-      stream,
-      load_profile,
-      false);
-  auto source = new E::UncontrolledSource(
-      source_id,
-      E::ComponentType::Source,
-      stream,
-      source_profile);
-  std::shared_ptr<E::FlowWriter> fw = std::make_shared<E::DefaultFlowWriter>();
-  source->set_flow_writer(fw);
-  source->set_recording_on();
-  sink->set_flow_writer(fw);
-  sink->set_recording_on();
-
-  adevs::Digraph<E::FlowValueType, E::Time> network{};
-  network.couple(
-      sink, E::Sink::outport_inflow_request,
-      source, E::Source::inport_outflow_request);
-  network.couple(
-      source, E::Source::outport_outflow_achieved,
-      sink, E::Sink::inport_inflow_achieved);
-  adevs::Simulator<E::PortValue, E::Time> sim{};
-  network.add(&sim);
-  while (sim.next_event_time() < E::inf) {
-    sim.exec_next_event();
-  }
-  fw->finalize_at_time(t_max);
-  auto results = fw->get_results();
-  fw->clear();
-
-  ASSERT_EQ(results.size(), 4);
-  ASSERT_EQ(time_set.size(), results[source_id + "-outflow"].size());
-  ASSERT_EQ(time_set.size(), results[sink_id].size());
-
-  for (std::size_t idx{0}; idx < results[sink_id].size(); ++idx) {
-    std::ostringstream oss{};
-    oss << "idx: " << idx << "\n";
-    const auto& src = results[source_id + "-outflow"][idx];
-    oss << "src: " << src << "\n";
-    const auto& src_in = results[source_id + "-inflow"][idx];
-    oss << "src_in: " << src_in << "\n";
-    const auto& src_loss = results[source_id + "-lossflow"][idx];
-    oss << "src_loss: " << src_loss << "\n";
-    const auto& snk = results[sink_id][idx];
-    oss << "snk: " << snk << "\n";
-    ASSERT_EQ(src.time, snk.time) << oss.str();
-    ASSERT_EQ(src.requested_value, snk.requested_value) << oss.str();
-    ASSERT_EQ(src.achieved_value, snk.achieved_value) << oss.str();
-    ASSERT_TRUE(src.requested_value >= src.achieved_value) << oss.str();
-    auto error{
-      src_in.achieved_value
-      - (src.achieved_value + src_loss.achieved_value)};
-    oss << "error: " << error << "\n";
-    ASSERT_NEAR(error, 0.0, 1e-6) << oss.str();
-  }
-}
-
-TEST(DevsModelTest, Test_flow_meter_functions)
-{
-  namespace E = ERIN;
-  namespace ED = erin::devs;
-
-  auto s = ED::flow_meter_make_state();
-  auto other = ED::FlowMeterState{};
-  ASSERT_EQ(s, other);
-  other.report_outflow_achieved = true;
-  const ED::FlowValueType inflow_request{100.0};
-  const ED::FlowValueType outflow_achieved{20.0};
-  other.port = ED::Port3{inflow_request, outflow_achieved};
-  ASSERT_NE(s, other);
-  std::ostringstream oss{};
-  oss << s;
-  ASSERT_EQ(ED::flow_meter_time_advance(s), ED::infinity);
-  ASSERT_EQ(ED::flow_meter_time_advance(other), 0);
-  auto ys = ED::flow_meter_output_function(other);
-  std::vector<ED::PortValue> expected_ys{
-    ED::PortValue{ED::outport_outflow_achieved, outflow_achieved}};
-  ASSERT_EQ(ys.size(), expected_ys.size());
-  ASSERT_EQ(ys[0].port, expected_ys[0].port);
-  ASSERT_EQ(ys[0].value, expected_ys[0].value);
-  other.report_inflow_request = true;
-  other.report_outflow_achieved = false;
-  ys = ED::flow_meter_output_function(other);
-  expected_ys = std::vector<ED::PortValue>{
-    ED::PortValue{ED::outport_inflow_request, inflow_request}};
-  ASSERT_EQ(ys.size(), expected_ys.size());
-  ASSERT_EQ(ys[0].port, expected_ys[0].port);
-  ASSERT_EQ(ys[0].value, expected_ys[0].value);
-  expected_ys = std::vector<ED::PortValue>{};
-  ys = ED::flow_meter_output_function(s);
-  ASSERT_EQ(ys.size(), expected_ys.size());
-  auto s1 = ED::flow_meter_internal_transition(other);
-  other.report_outflow_achieved = false;
-  other.report_inflow_request = false;
-  ASSERT_EQ(s1, other);
-  const E::FlowValueType outflow_request_2{30.0};
-  std::vector<ED::PortValue> xs{
-    ED::PortValue{ED::inport_outflow_request, outflow_request_2}};
-  E::RealTimeType elapsed{5};
-  auto s2 = ED::flow_meter_external_transition(s, elapsed, xs);
-  ED::FlowMeterState expected_s2{
-    elapsed, ED::Port3{outflow_request_2, 0.0}, true, false};
-  ASSERT_EQ(s2, expected_s2);
-  xs = std::vector<ED::PortValue>{
-    ED::PortValue{ED::inport_inflow_achieved, outflow_request_2}};
-  auto s3 = ED::flow_meter_confluent_transition(s2, xs);
-  ED::FlowMeterState expected_s3{
-    elapsed, ED::Port3{outflow_request_2, outflow_request_2}, false, true};
-  ASSERT_EQ(s3, expected_s3);
-}
-
-TEST(ErinBasicsTest, Test_flow_meter_element_comprehensive)
-{
-  namespace E = ERIN;
-  namespace EU = erin::utils;
-  namespace ED = erin::devs;
-
-  const std::size_t num_events{comprehensive_test_num_events};
-
-  unsigned seed = 17; // std::chrono::system_clock::now().time_since_epoch().count();
-  // std::cout << "seed: " << seed << "\n";
-  std::default_random_engine generator(seed);
-  std::uniform_int_distribution<int> dt_dist(0, 10);
-  std::uniform_int_distribution<int> flow_dist(0, 100);
-
-  std::string stream{"stream"};
-  const std::string source_id{"source"};
-  const std::string sink_id{"sink"};
-  const std::string meter_id{"meter"};
-
-  std::vector<E::LoadItem> load_profile{};
-  std::vector<E::LoadItem> source_profile{};
-
-  E::RealTimeType t{0};
-  E::RealTimeType t_max{0};
-  std::unordered_set<E::RealTimeType> time_set{};
-  for (std::size_t idx{0}; idx < num_events; ++idx) {
-    load_profile.emplace_back(
-      E::LoadItem{
-        t,
-        static_cast<E::FlowValueType>(flow_dist(generator))});
-    time_set.emplace(t);
-    t += static_cast<E::RealTimeType>(dt_dist(generator));
-  }
-  t_max = t;
-  t = 0;
-  for (std::size_t idx{0}; idx < num_events; ++idx) {
-    source_profile.emplace_back(
-      E::LoadItem{
-        t,
-        static_cast<E::FlowValueType>(flow_dist(generator))});
-    time_set.emplace(t);
-    t += static_cast<E::RealTimeType>(dt_dist(generator));
-  }
-  t_max = std::max(t_max, t);
-  time_set.emplace(t_max);
-  auto sink = new E::Sink(
-      sink_id,
-      E::ComponentType::Load,
-      stream,
-      load_profile,
-      false);
-  auto source = new E::UncontrolledSource(
-      source_id,
-      E::ComponentType::Source,
-      stream,
-      source_profile);
-  auto meter = new E::FlowMeter(
-      meter_id,
-      E::ComponentType::PassThrough,
-      stream);
-  std::shared_ptr<E::FlowWriter> fw = std::make_shared<E::DefaultFlowWriter>();
-  source->set_flow_writer(fw);
-  source->set_recording_on();
-  sink->set_flow_writer(fw);
-  sink->set_recording_on();
-  meter->set_flow_writer(fw);
-  meter->set_recording_on();
-
-  adevs::Digraph<E::FlowValueType, E::Time> network{};
-  network.couple(
-      sink, E::Sink::outport_inflow_request,
-      meter, E::FlowMeter::inport_outflow_request);
-  network.couple(
-      meter, E::FlowMeter::outport_inflow_request,
-      source, E::Source::inport_outflow_request);
-  network.couple(
-      source, E::Source::outport_outflow_achieved,
-      meter, E::FlowMeter::inport_inflow_achieved);
-  network.couple(
-      meter, E::FlowMeter::outport_outflow_achieved,
-      sink, E::Sink::inport_inflow_achieved);
-  adevs::Simulator<E::PortValue, E::Time> sim{};
-  network.add(&sim);
-  while (sim.next_event_time() < E::inf) {
-    sim.exec_next_event();
-  }
-  fw->finalize_at_time(t_max);
-  auto results = fw->get_results();
-  fw->clear();
-
-  ASSERT_EQ(results.size(), 5);
-  ASSERT_EQ(time_set.size(), results[source_id + "-outflow"].size());
-  ASSERT_EQ(time_set.size(), results[sink_id].size());
-  ASSERT_EQ(time_set.size(), results[meter_id].size());
-
-  for (std::size_t idx{0}; idx < results[sink_id].size(); ++idx) {
-    std::ostringstream oss{};
-    oss << "idx: " << idx << "\n";
-    const auto& src = results[source_id + "-outflow"][idx];
-    oss << "src: " << src << "\n";
-    const auto& src_in = results[source_id + "-inflow"][idx];
-    oss << "src_in: " << src_in << "\n";
-    const auto& src_loss = results[source_id + "-lossflow"][idx];
-    oss << "src_loss: " << src_loss << "\n";
-    const auto& snk = results[sink_id][idx];
-    oss << "snk: " << snk << "\n";
-    const auto& mtr = results[meter_id][idx];
-    oss << "mtr: " << mtr << "\n";
-    ASSERT_EQ(src.time, snk.time) << oss.str();
-    ASSERT_EQ(mtr.time, src.time) << oss.str();
-    ASSERT_EQ(src.requested_value, snk.requested_value) << oss.str();
-    ASSERT_EQ(src.requested_value, mtr.requested_value) << oss.str();
-    ASSERT_EQ(src.achieved_value, snk.achieved_value) << oss.str();
-    ASSERT_EQ(mtr.achieved_value, snk.achieved_value) << oss.str();
-    ASSERT_TRUE(src.requested_value >= src.achieved_value) << oss.str();
-    auto error{
-      src_in.achieved_value
-      - (src.achieved_value + src_loss.achieved_value)};
-    oss << "uncontrolled source energy balance error: " << error << "\n";
-    ASSERT_NEAR(error, 0.0, 1e-6) << oss.str();
-    error = src.achieved_value - snk.achieved_value;
-    oss << "network energy balance error: " << error << "\n";
-    ASSERT_NEAR(error, 0.0, 1e-6) << oss.str();
-  }
-}
-
-TEST(DevsModelTest, Test_bad_behavior_for_converter)
-{
-  namespace E = ERIN;
-  namespace ED = erin::devs;
-  // Motivating Example:
-  // delta_ext::turbine::Converter
-  // - e  = 0
-  // - xs = [PortValue{port=0, value=294.118}]
-  // - s  = {:t 0, :inflow {:r 294.118, :a 0} :outflow {:r 100, :a 0} :lossflow {:r 100, :a 0} :wasteflow {:r 94.1176, :a 0} :report-ir? 0 :report-oa? 0 :report-la? 0}
-  // - s* = {:t 0, :inflow {:r 294.118, :a 294.118} :outflow {:r 100, :a 100} :lossflow {:r 100, :a 100} :wasteflow {:r 94.1176, :a 94.1176} :report-ir? 0 :report-oa? 0 :report-la? 1}
-  //
-  const double efficiency{0.34};
-  auto s = ED::make_converter_state(efficiency);
-  const ED::FlowValueType outflow{100.0};
-  const ED::FlowValueType lossflow{100.0};
-  const ED::FlowValueType inflow{outflow / efficiency};
-  const ED::FlowValueType wasteflow{inflow - (outflow + lossflow)};
-  s.inflow_port = ED::Port3{inflow, 0.0};
-  s.outflow_port = ED::Port3{outflow, 0.0};
-  s.lossflow_port = ED::Port3{lossflow, 0.0};
-  s.wasteflow_port = ED::Port3{wasteflow, 0.0};
-  s.report_inflow_request = false;
-  s.report_lossflow_achieved = false;
-  s.report_outflow_achieved = false;
-  std::vector<ED::PortValue> xs{
-    ED::PortValue{ED::inport_inflow_achieved, inflow}};
-  auto s2 = ED::converter_external_transition(s, 0, xs);
-  auto expected_s2 = ED::make_converter_state(efficiency);
-  expected_s2.time = 0;
-  expected_s2.inflow_port = ED::Port3{inflow, inflow};
-  expected_s2.outflow_port = ED::Port3{outflow, outflow};
-  expected_s2.lossflow_port = ED::Port3{lossflow, lossflow};
-  expected_s2.wasteflow_port = ED::Port3{wasteflow, wasteflow};
-  expected_s2.report_inflow_request = false;
-  expected_s2.report_outflow_achieved = true;
-  expected_s2.report_lossflow_achieved = true;
-  ASSERT_EQ(s2.time, expected_s2.time);
-  ASSERT_EQ(s2.inflow_port, expected_s2.inflow_port);
-  ASSERT_EQ(s2.outflow_port, expected_s2.outflow_port);
-  ASSERT_EQ(s2.lossflow_port, expected_s2.lossflow_port);
-  ASSERT_EQ(s2.wasteflow_port, expected_s2.wasteflow_port);
-  ASSERT_TRUE(s2.report_lossflow_achieved);
-  ASSERT_TRUE(s2.report_outflow_achieved);
-  ASSERT_FALSE(s2.report_inflow_request);
-}
-
-TEST(DevsModelTest, Test_mover_element_comprehensive)
-{
-  namespace E = ERIN;
-  namespace EU = erin::utils;
-  namespace ED = erin::devs;
-
-  const std::size_t num_events{comprehensive_test_num_events};
-  const E::FlowValueType mover_cop{5.0};
-
-  unsigned seed = 23; // std::chrono::system_clock::now().time_since_epoch().count();
-  // std::cout << "seed: " << seed << "\n";
-  std::default_random_engine generator(seed);
-  std::uniform_int_distribution<int> dt_dist(0, 10);
-  std::uniform_int_distribution<int> flow_dist(0, 100);
-
-  std::string moved_stream{"heat"};
-  std::string power_stream{"electricity"};
-  const std::string heat_source_id{"moved_source"};
-  const std::string power_source_id{"power_source"};
-  const std::string heat_sink_id{"heat_sink"};
-  const std::string mover_id{"mover"};
-
-  std::vector<E::LoadItem> load_profile{};
-  std::vector<E::LoadItem> heat_source_profile{};
-  std::vector<E::LoadItem> power_source_profile{};
-
-  E::RealTimeType t{0};
-  E::RealTimeType t_max{0};
-  std::unordered_set<E::RealTimeType> time_set{};
-  for (std::size_t idx{0}; idx < num_events; ++idx) {
-    power_source_profile.emplace_back(
-      E::LoadItem{
-        t,
-        static_cast<E::FlowValueType>(flow_dist(generator))});
-    time_set.emplace(t);
-    t += static_cast<E::RealTimeType>(dt_dist(generator));
-  }
-  t_max = t;
-  t = 0;
-  for (std::size_t idx{0}; idx < num_events; ++idx) {
-    heat_source_profile.emplace_back(
-      E::LoadItem{
-        t,
-        static_cast<E::FlowValueType>(flow_dist(generator))});
-    time_set.emplace(t);
-    t += static_cast<E::RealTimeType>(dt_dist(generator));
-  }
-  t_max = std::max(t_max, t);
-  t = 0;
-  for (std::size_t idx{0}; idx < num_events; ++idx) {
-    load_profile.emplace_back(
-      E::LoadItem{
-        t,
-        static_cast<E::FlowValueType>(flow_dist(generator))});
-    time_set.emplace(t);
-    t += static_cast<E::RealTimeType>(dt_dist(generator));
-  }
-  t_max = std::max(t_max, t);
-  time_set.emplace(t_max);
-  auto heat_sink = new E::Sink(
-      heat_sink_id,
-      E::ComponentType::Load,
-      moved_stream,
-      load_profile,
-      false);
-  auto heat_source = new E::UncontrolledSource(
-      heat_source_id,
-      E::ComponentType::Source,
-      moved_stream,
-      heat_source_profile);
-  auto power_source = new E::UncontrolledSource(
-      power_source_id,
-      E::ComponentType::Source,
-      power_stream,
-      power_source_profile);
-  auto mover = new E::Mover(
-      mover_id,
-      E::ComponentType::Mover,
-      moved_stream,
-      power_stream,
-      moved_stream,
-      mover_cop);
-  std::shared_ptr<E::FlowWriter> fw = std::make_shared<E::DefaultFlowWriter>();
-  heat_sink->set_flow_writer(fw);
-  heat_sink->set_recording_on();
-  heat_source->set_flow_writer(fw);
-  heat_source->set_recording_on();
-  power_source->set_flow_writer(fw);
-  power_source->set_recording_on();
-  mover->set_flow_writer(fw);
-  mover->set_recording_on();
-
-  adevs::Digraph<E::FlowValueType, E::Time> network{};
-  network.couple(
-      heat_sink, E::Sink::outport_inflow_request,
-      mover, E::Mover::inport_outflow_request);
-  network.couple(
-      mover, E::Mover::outport_inflow_request,
-      heat_source, E::UncontrolledSource::inport_outflow_request);
-  network.couple(
-      mover, E::Mover::outport_inflow_request + 1,
-      power_source, E::UncontrolledSource::inport_outflow_request);
-  network.couple(
-      heat_source, E::UncontrolledSource::outport_outflow_achieved,
-      mover, E::Mover::inport_inflow_achieved);
-  network.couple(
-      power_source, E::UncontrolledSource::outport_outflow_achieved,
-      mover, E::Mover::inport_inflow_achieved + 1);
-  network.couple(
-      mover, E::Mover::outport_outflow_achieved,
-      heat_sink, E::Sink::inport_inflow_achieved);
-  adevs::Simulator<E::PortValue, E::Time> sim{};
-  network.add(&sim);
-  while (sim.next_event_time() < E::inf) {
-    sim.exec_next_event();
-  }
-  fw->finalize_at_time(t_max);
-  auto results = fw->get_results();
-  fw->clear();
-
-  ASSERT_EQ(results.size(), 10);
-  ASSERT_EQ(time_set.size(), results[heat_source_id + "-outflow"].size());
-  ASSERT_EQ(time_set.size(), results[power_source_id + "-outflow"].size());
-  ASSERT_EQ(time_set.size(), results[heat_sink_id].size());
-  ASSERT_EQ(time_set.size(), results[mover_id + "-inflow(0)"].size());
-
-  for (std::size_t idx{0}; idx < results[heat_sink_id].size(); ++idx) {
-    std::ostringstream oss{};
-    oss << "idx: " << idx << "\n";
-    const auto& ht_src = results[heat_source_id + "-outflow"][idx];
-    oss << "time: " << ht_src.time << "\n";
-    oss << "ht_src: " << ht_src << "\n";
-    const auto& ht_src_in = results[heat_source_id + "-inflow"][idx];
-    oss << "ht_src_in: " << ht_src_in << "\n";
-    const auto& ht_src_loss = results[heat_source_id + "-lossflow"][idx];
-    oss << "src_loss: " << ht_src_loss << "\n";
-    const auto& pw_src = results[power_source_id + "-outflow"][idx];
-    oss << "pw_src: " << pw_src << "\n";
-    const auto& pw_src_in = results[power_source_id + "-inflow"][idx];
-    oss << "pw_src_in: " << pw_src_in << "\n";
-    const auto& pw_src_loss = results[power_source_id + "-lossflow"][idx];
-    oss << "src_loss: " << pw_src_loss << "\n";
-    const auto& ht_snk = results[heat_sink_id][idx];
-    oss << "ht_snk: " << ht_snk << "\n";
-    const auto& mvr_in0 = results[mover_id + "-inflow(0)"][idx];
-    oss << "mvr_in(0): " << mvr_in0 << "\n";
-    const auto& mvr_in1 = results[mover_id + "-inflow(1)"][idx];
-    oss << "mvr_in(1): " << mvr_in1 << "\n";
-    const auto& mvr_out = results[mover_id + "-outflow"][idx];
-    oss << "mvr_out: " << mvr_out << "\n";
-    ASSERT_EQ(ht_src.time, ht_snk.time) << oss.str();
-    ASSERT_EQ(mvr_in0.time, ht_src.time) << oss.str();
-    ASSERT_EQ(ht_src.time, pw_src.time) << oss.str();
-    ASSERT_EQ(ht_src.requested_value, mvr_in0.requested_value) << oss.str();
-    ASSERT_EQ(pw_src.requested_value, mvr_in1.requested_value) << oss.str();
-    ASSERT_EQ(ht_snk.requested_value, mvr_out.requested_value) << oss.str();
-    ASSERT_EQ(ht_src.achieved_value, mvr_in0.achieved_value) << oss.str();
-    ASSERT_EQ(pw_src.achieved_value, mvr_in1.achieved_value) << oss.str();
-    ASSERT_EQ(ht_snk.achieved_value, mvr_out.achieved_value) << oss.str();
-    auto error{
-      mvr_in0.achieved_value + mvr_in1.achieved_value
-      - mvr_out.achieved_value};
-    oss << "energy balance error on mover: " << error << "\n";
-    ASSERT_NEAR(error, 0.0, 1e-6) << oss.str();
-  }
-}
-
-TEST(ErinBasicsTest, Test_mover_cases)
-{
-  namespace E = ERIN;
-  namespace ED = erin::devs;
-
-  const E::FlowValueType mover_cop{5.0};
-
-  const auto d = ED::make_mover_data(mover_cop);
-  auto s = ED::make_mover_state();
-  s.inflow0_port = ED::Port3{25.8333, 0.0};
-  s.inflow1_port = ED::Port3{5.16667, 0.0};
-  s.outflow_port = ED::Port3{31.0, 0.0};
-  s.report_inflow0_request = true;
-  s.report_inflow1_request = true;
-  s.report_outflow_achieved = false;
-  std::vector<ED::PortValue> xs{
-    ED::PortValue{ED::inport_outflow_request, 74.0},
-    ED::PortValue{ED::inport_inflow_achieved, 22.0},
-    ED::PortValue{ED::inport_inflow_achieved + 1, 5.0},
-  };
-  auto s1 = ED::mover_confluent_transition(d, s, xs);
-  ASSERT_NEAR(
-    s1.inflow0_port.get_achieved() + s1.inflow1_port.get_achieved()
-    - s1.outflow_port.get_achieved(), 0.0, 1e-6);
-}
-
 TEST(ErinBasicsTest, Test_source_store_load)
 {
   const std::string input{
@@ -8536,7 +6032,6 @@
   }
 }
 
->>>>>>> 32ee320e
 int
 main(int argc, char **argv)
 {
