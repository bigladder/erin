--- conflicted
+++ resolved
@@ -6731,8 +6731,6 @@
   EXPECT_EQ(L_ss.total_energy, L_total_energy);
 }
 
-<<<<<<< HEAD
-=======
 TEST(ErinBasicsTest, Test_muxer_dispatch_strategy)
 {
   namespace ED = erin::devs;
@@ -6926,7 +6924,6 @@
   EXPECT_EQ(inports_returned[2].get_achieved(), 10.0);
 }
 
->>>>>>> e155bb37
 int
 main(int argc, char **argv)
 {
